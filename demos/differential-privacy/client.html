--- conflicted
+++ resolved
@@ -55,8 +55,7 @@
         </div>
       <div id="output"></div>
     </div>
-<<<<<<< HEAD
-=======
+
     <div id="output"></div>
     <div class="borderr">
       <div class="inlinee">
@@ -72,6 +71,6 @@
       </div>
       <script src="display.js"></script>
     </div>
->>>>>>> e67e86e0
+
   </body>
 </html>