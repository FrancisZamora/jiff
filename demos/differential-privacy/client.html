--- conflicted
+++ resolved
@@ -33,27 +33,17 @@
     <div class="card" id="titleCard">
       <h1 id="title">JIFF</h1>
       <h2 id="subtitle">a differential privacy demo</h2>
-<<<<<<< HEAD
-      <div class="row">
+      <div class="row connect">
         <!-- <div class="form-group"> -->
-          <div class="col-xs-offset-3 col-xs-6 col-md-offset-4 col-md-4">
+          <div class="centerDivs col-xs-offset-3 col-xs-6 col-md-offset-4 col-md-4">
             <label for="computation_id">Computation ID </label><br/><input id="computation_id"></input><br/><br/>
           </div>
         <!-- </div> -->
         <!-- <div class="form-group"> -->
-          <div class="col-xs-offset-3 col-xs-6 col-md-offset-4 col-md-4">
+          <div class="centerDivs col-xs-offset-3 col-xs-6 col-md-offset-4 col-md-4">
             <label for="count">Party Count </label> <br/><input id="count" pattern="[0-9]*"> &nbsp; 
           </div>
         <!-- </div> -->
-=======
-      <div class="row connect">
-        <div class="col centerDivs">
-          <label for="computation_id">Computation ID </label><br/><input id="computation_id"></input><br/><br/>
-        </div>
-        <div class="col centerDivs">
-          <label for="count">Party Count </label> <br/><input id="count" pattern="[0-9]*"> &nbsp; 
-        </div>
->>>>>>> 2cc9cda4
         </br>
       </div>
         <button class="btn" id="connectButton" onclick="connect();">Connect</button>
