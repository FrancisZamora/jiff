--- conflicted
+++ resolved
@@ -51,7 +51,6 @@
   }
 }
 
-<<<<<<< HEAD
 function average() {
   var value = parseInt(document.getElementById('input').value);
   MPCAvg(value);
@@ -63,12 +62,6 @@
   else
     MPCVote(0);
 }
-=======
-// function submit() {
-//   var value = parseInt(document.getElementById('input').value);
-//   MPC(value);
-// }
->>>>>>> 35e671f8
 
 function generateNoise(max_input) {
   const variance = calcVariance(max_input);
@@ -78,21 +71,6 @@
   console.log(noise.toString());
   return noise;
 }
-
-// function generateNoise(mean) {
-//   const variance = calcVariance(0.5, 1, jiff_instance.party_count);
-
-//   const distribution = gaussian(mean, variance);
-
-//   const rand = distribution.ppf(Math.random());
-
-//   return rand;
-// }
-
-// function calcVariance(epsilon, del, n) {
-//   return ((2 * Math.log(1.25/del)) * (((2 * n) - 1) / (epsilon * epsilon))) / n;
-// }
-
 
 function calcVariance(max_input) {
   var n = jiff_instance.BigNumber(jiff_instance.party_count);
@@ -110,41 +88,14 @@
   } else {
     $('#averageOption').show();
     $('#binaryOption').hide();
-
   }
 }
 
-<<<<<<< HEAD
 function sumShares(shares) {
   var sum = shares[1];
   for(var i = 2; i <= jiff_instance.party_count; i++)
     sum = sum.sadd(shares[i]);
   return sum;
-=======
-function MPCAverage(input) {
-  // $("#sumButton").attr("disabled", true);
-  // $("#output").append("<p>Starting...</p>");
-
-  // var shares = jiff_instance.share(input);
-
-  // var sum = shares[1];
-  // for (var i = 2; i <= jiff_instance.party_count; i++)
-  //   sum = sum.sadd(shares[i]);
-
-  // var noise_shares = jiff_instance.share(generateNoise());
-  // var noise = noise_shares[1];
-  // for (var i = 2; i <= jiff_instance.party_count; i++)
-  //   noise = noise.sadd(noise_shares[i]);
-
-  // var noisy_sum = sum.sadd(noise);
-  // jiff_instance.open(noisy_sum).then(handleResult);
-  // noise.open(function(v) { console.log(v.toString()); } );
-}
-
-function handleResult(result) {
-  $("#output").append("<p>Result: "+result.div(jiff_instance.party_count).toString()+"</p>");
-  $("#sumButton").attr("disabled", false);
->>>>>>> 35e671f8
 }
 
 function MPCAvg(input) {
@@ -157,7 +108,6 @@
   var noise_shares = jiff_instance.share(generateNoise(4));
   var noise = sumShares(noise_shares);
 
-<<<<<<< HEAD
   var noisy_sum = sum.sadd(noise);
   jiff_instance.open(noisy_sum).then(handleResult);
 }
@@ -167,43 +117,6 @@
   $("#output").append("<p>Starting...</p>");
 
   const votes = jiff_instance.share(input);
-=======
-function vote() {
-
-  let vote = 0;
-  if (document.getElementById('hillary').checked) {
-    vote++;
-  }
-
-  const noise = generateNoise(0);
-  console.log(noise)
-
-  MPCVote(noise.plus(vote));
-  
-
-}
-
-
-function submit() {
-
-  const value = parseInt(document.getElementById('input').value);
-
-  // const noisyData = value;
-  noise = generateNoise(3.0);
-
-  MPCAverage(noise + value);
-  
-
-}
-
-
-
-function MPCVote(vote) {
-  $("#sumButton").attr("disabled", true);
-  $("#output").append("<p>Starting...</p>");
-
-  const votes = jiff_instance.share(vote);
->>>>>>> 35e671f8
   const voteSum = sumShares(votes);
   
   const noises = jiff_instance.share(generateNoise(1));
@@ -211,26 +124,9 @@
 
   const result = voteSum.sadd(noiseSum);
 
-<<<<<<< HEAD
   jiff_instance.open(result).then(handleResult);
 
   //initGraph( {raw:{x:jiff_instance.id, y:value},noisy:{x:jiff_instance.id, y:noisyData}} );
-=======
-  jiff_instance.open(voteSum).then(function(value) {
-    console.log(value.toString());
-  });
-}
-
-
-function sumShares(shares) {
-  var sum = shares["1"];
-
-  for (var i = 2; i <= Object.keys(shares).length; i++) {
-    sum = sum.add(shares[i])
-  }   
-  
-  return sum;
->>>>>>> 35e671f8
 }
 
 function handleResult(result) {
