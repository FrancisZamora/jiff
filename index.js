<<<<<<< HEAD
var express = require('express');
var app = express();
var http = require('http').Server(app);
var jiff_instance = require('./lib/jiff-server').make_jiff(http, { logs: true });

// Define a computation with id '1' with a maximum of 3 participants
jiff_instance.totalparty_map['1'] = 3;

jiff_instance.compute('1', function(computation_instance) {
  // Perform server side computation
  console.log("HELLO");
});

// Server static files
app.use("/apps", express.static("apps"));
app.use("/lib", express.static("lib"));
app.use("/tests", express.static("tests/html"));
http.listen(3000, function() {
  console.log('listening on *:3000');
});
=======
var argv = require('minimist')(process.argv.slice(2));
if (argv._.length != 1) {
  console.log("Please specify a server demo (e.g., 'demos/sum/server').")
} else {
  var server = require('./'+argv._[0]);
}
>>>>>>> f3af04fe
<|MERGE_RESOLUTION|>--- conflicted
+++ resolved
@@ -1,29 +1,6 @@
-<<<<<<< HEAD
-var express = require('express');
-var app = express();
-var http = require('http').Server(app);
-var jiff_instance = require('./lib/jiff-server').make_jiff(http, { logs: true });
-
-// Define a computation with id '1' with a maximum of 3 participants
-jiff_instance.totalparty_map['1'] = 3;
-
-jiff_instance.compute('1', function(computation_instance) {
-  // Perform server side computation
-  console.log("HELLO");
-});
-
-// Server static files
-app.use("/apps", express.static("apps"));
-app.use("/lib", express.static("lib"));
-app.use("/tests", express.static("tests/html"));
-http.listen(3000, function() {
-  console.log('listening on *:3000');
-});
-=======
 var argv = require('minimist')(process.argv.slice(2));
 if (argv._.length != 1) {
   console.log("Please specify a server demo (e.g., 'demos/sum/server').")
 } else {
   var server = require('./'+argv._[0]);
-}
->>>>>>> f3af04fe
+}