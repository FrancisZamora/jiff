// The modulos to be used in additive sharing.
var mod = Math.pow(2, 31) - 1;

// The secrets are in Zp
var Zp = 17;

/*
 * Share given secret to the participating parties.
 *   jiff:      the jiff instance.
 *   secret:    the secret to share.
 *   return:    a map (of size equal to the number of parties)
 *              where the key is the party id (from 1 to n)
 *              and the value is the share object that wraps
 *              the value sent from that party (the internal value
 *              maybe deferred).
 *
*/
function jiff_share(jiff, secret) {
  var party_count = jiff.party_count;
  var shares = jiff_compute_shares(secret, party_count);
  
  var op_id = "share" + jiff.share_op_count;
  jiff.share_op_count++;
  jiff.deferreds[op_id] = {}; // setup a map of deferred for every received share

<<<<<<< HEAD
  var result = {};
  for(var i = 1; i <= party_count; i++) {
    if(i == jiff.id) { // Keep party's own share
=======

  // Each players's random polynomial f must be constructed
  // such that f(0) = secret
  polynomial_t[0] = secret;

  // Compute the random polynomial f's coefficients
  for(var i = 1; i <= t; i++) {
    polynomial_t[i] = Math.floor(Math.random() * Zp) ;
  }

  // Compute each players share such that
  // share[i] = f(i)
  for(var i = 1; i < count; i++){
    shares[i] = 0;
    for(var j = 1; j <= t; j++) {

      shares[i] = (shares[i] + polynomial_t[j]*i^j) % Zp;
    }
  }

  // Setup a share object for receiving from each party and send each party its share
  var result_map = {};
  jiff.deferreds[op_id] = {};
  for(var i = 1; i <= count; i++) {
    // Keep party's own share ready
    if(i == jiff.id) {
>>>>>>> 59cb5a48
      result_map[i] = new secret_share(jiff, true, null, shares[i]);
      continue;
    }

    // receive share_i[id] from party i
    // check if the share is ready or not (maybe it was previously received)
    if(jiff.shares[op_id] == undefined || jiff.shares[op_id][i] == undefined) {
      // not ready, setup a deferred
      var deferred = $.Deferred();
      jiff.deferreds[op_id][i] = deferred;
      result_map[i] = new secret_share(jiff, false, deferred.promise(), undefined);
    } 
    
    else {
      // ready, put value in secret share
      result_map[i] = new secret_share(jiff, true, null, jiff.shares[op_id][i]);
      jiff.shares[op_id][i] = null;
    }

    // send shares_id[i] to party i
    var msg = { party_id: i, share: shares[i], op_id: op_id };
    jiff.socket.emit('share', JSON.stringify(msg));
  }

  return result;
}


/*
 * Compute the shares of the secret (as many shares as parties) using
 * a polynomial of degree: ceil(parties/2) - 1 (honest majority).
 *   secret:        the secret to share.
 *   party_count:   the number of parties.
 *   return:        a map between party number (from 1 to parties) and its
 *                  share, this means that (party number, share) is a 
 *                  point from the polynomial.
 */
function jiff_compute_shares(secret, party_count) {
  var shares = {}; // Keeps the shares
  
  // Each player's random polynomial f must have
  // degree t = ceil(n/2)-1, where n is the number of players
  var t = Math.ceil(party_count/ 2) - 1;

  var polynomial = Array(t+1); // stores the coefficients

  // Each players's random polynomial f must be constructed
  // such that f(0) = secret
  polynomial[0] = secret;

  // Compute the random polynomial f's coefficients
  for(var i = 1; i <= t; i++) polynomial_t[i] = Math.floor(Math.random() * Zp);

  // Compute each players share such that share[i] = f(i)
  for(var i = 1; i < party_count; i++) {
    shares[i] = polynomial[0];
    power = i;
    
    for(var j = 1; j < polynomial.length; j++) {
      shares[i] = (shares[i] + polynomial[j] * power) % Zp;
      power = power * i;
    }
  }
  
  return shares;
}

/*
 * Open up the given share to the participating parties.
 *   jiff:      the jiff instance.
 *   share:     the share of the secret to open that belongs to this party.
 *   return:    a (JQuery) promise to the open value of the secret.
 *   throws:    error if share does not belong to the passed jiff instance.
 *
*/
function jiff_open(jiff, share) {
  if(!(share.jiff === jiff)) throw "share does not belong to given instance";

  var count = jiff.party_count;
  var op_id = "open" + jiff.share_op_count;
  jiff.share_op_count++;

  // Setup a deffered for receiving the shares from other parties
  var deferred = $.Deferred();
  jiff.deferreds[op_id] = deferred;

  // The given share has been computed, share it to all parties
  if(share.ready) jiff_broadcast(jiff, share, op_id);

  // Share is not ready, setup sharing as a callback to its promise
  else share.promise.then(function() { jiff_broadcast(jiff, share, op_id); }, share.error);

  // Defer accessing the shares until they are back
  return deferred.promise();
}

/*
 * Share the given share to all the parties in the jiff instance.
 *   jiff:      the jiff instance.
 *   share:     the share.
 *   op_id:     the id of the share operation.
 */
function jiff_broadcast(jiff, share, op_id) {
  for(var i = 1; i <= jiff.party_count; i++) {
    if(i == jiff.id) { receive_open(jiff, i, share.value, op_id); continue; }

    var msg = { party_id: i, share: share.value, op_id: op_id };
    jiff.socket.emit('open', JSON.stringify(msg));
  }
}


/*
 * Store the received share and resolves the corresponding
 * deferred if needed.
 *   jiff:      the jiff instance.
 *   sender_id: the id of the sender.
 *   share:     the share.
 *   op_id:     the id of the share operation.
 *
 */
function receive_share(jiff, sender_id, share, op_id) {
    // Share is received before deferred was setup, store it.
    if(jiff.deferreds[op_id] == undefined) {
      if(jiff.shares[op_id] == undefined) {
        jiff.shares[op_id] = {}
      }

      jiff.shares[op_id][sender_id] = share;
      return;
    }

    // Deferred is already setup, resolve it.
    jiff.deferreds[op_id][sender_id].resolve(share);
    jiff.deferreds[op_id][sender_id] = null;
}

/*
 * Store the received share of the secret to open, reconstruct
 * the secret and resolves the corresponding deferred if needed.
 *   jiff:      the jiff instance.
 *   sender_id: the id of the sender.
 *   share:     the share.
 *   op_id:     the id of the share operation.
 *
 */
function receive_open(jiff, sender_id, share, op_id) {
    // ensure shares map exists
    if(jiff.shares[op_id] == undefined) {
      jiff.shares[op_id] = {}
    }

    // Update share
    jiff.shares[op_id][sender_id] = share;

    // Check if all shares were received
    var shares = jiff.shares[op_id];
    var sum_mod = 0;
    for(var i = 1; i <= jiff.party_count; i++) {
      if(shares[i] == null) return;
      sum_mod = (sum_mod + shares[i]) % mod;
    }

    // Everything was received, resolve the deferred.
    jiff.deferreds[op_id].resolve(sum_mod);
    jiff.deferreds[op_id] = null;
    jiff.shares[op_id] = null;
}

/* Quick implementation of Langrange interpolation:
 * Given all the shares, reconstruct the secret via
 * interpolation.
 */
function lagrange(jiff, shares){

  var count = jiff.party_count;
  var lagrange_coeff = [];
  var recons_secret = 0;

  // Compute the Langrange coefficients at 0
  for ( i = 1; i <= count; i++){
    lagrange_coeff[i] = 1;
    for ( j = 1; j <= count; j++){
      if( j != i){
        lagrange_coeff[i] = lagrange_coeff[i]* ( 0 - j) / (i-j);
      }
    }
  }
  // Reconstruct the secret via Lagrange interpolation
  for(i = 1; i <= count; i++){
    recons_secret = recons_secret + lagrange_coeff[i]*shares[i];
  }

  return recons_secret;
}
/*
 * Create a new share.
 * A share is a value wrapper with a share object, it has a unique id
 * (per computation instance), and a pointer to the instance it belongs to.
 * A share also has methods for performing operations.
 *   jiff:      the jiff instance.
 *   ready:     whether the value of the share is ready or deferred.
 *   promise:   a promise to the value of the share.
 *   value:     the value of the share.
 */
function secret_share(jiff, ready, promise, value) {
  var self = this;

  this.jiff = jiff;
  this.ready = ready;
  this.promise = promise;
  this.value = value;

  this.id = "share"+jiff.share_obj_count;
  jiff.share_obj_count++;

  // misc methods
  this.valueOf = function() {
    if(ready) return self.value;
    else return undefined;
  };

  this.toString = function() {
    if(ready) return self.id + ": " + self.value;
    else return self.id + ": <deferred>";
  };

  // helper for managing promises.
  this.receive_share = function(value) { self.value = value; self.ready = ready; self.promise = null; };
  this.error = function() { console.log("Error receiving " + self.toString); };

  this.pick_promise = function(o) {
    if(self.ready && o.ready) return null;

    if(self.ready) return o.promise;
    else if(o.ready) return self.promise;
    else return Promise.all([self.promise, o.promise]);
  }

  this.open = function(success, failure) {
    jiff_instance.open(self).then(success, failure);
  }

  // addition
  this.ready_add = function(o) {
    return (o.value + self.value) % mod;
  }

  this.add = function(o) {
    if (!(o.jiff === self.jiff)) throw "shares do not belong to the same instance";

    if(self.ready && o.ready) // both shares are ready
      return new secret_share(self.jiff, true, null, self.ready_add(o));

    var promise = self.pick_promise(o);
    promise = promise.then(function() { return self.ready_add(o); }, self.error);
    return new secret_share(self.jiff, false, promise, undefined);
  }


  // multiplication
  this.mult = function(o) {
    return self;
  }

  // less than
  this.less = function(o) {
    return self;
  }

  // when the promise is resolved, acquire the value of the share and set ready to true
  if(!ready) this.promise.then(this.receive_share, this.error);
}

/*
 * Create a new jiff instance.
 *   hostname:    server hostname/ip.
 *   port:        server port.
 *   party_count: the number of parties in the computation (> 1).
 *   return:      the jiff instance for the described computation.
 *
 * The Jiff instance contains the socket, number of parties, functions
 * to share and perform operations, as well as synchronization flags.
*/
function make_jiff(hostname, port, party_count) {
  var jiff = { party_count: party_count, ready: false };

  jiff.socket = io(hostname+":"+port);
  jiff.share = function(secret) { return jiff_share(jiff, secret); };
  jiff.open = function(share) { return jiff_open(jiff, share); };

  // Store the id when server sends it back
  jiff.socket.on('init', function(msg) {
    jiff.id = parseInt(msg);
    jiff.ready = true;
  });

  // Store sharing and shares counter which keeps track of the count of
  // sharing operations (share and open) and the total number of shares
  // respectively (used to get a unique id for each share operation and
  // share object).
  jiff.share_op_count = 0;
  jiff.share_obj_count = 0;

  // Store a map from a sharing id (which share operation) to the
  // corresponding deferred and shares array.
  jiff.deferreds = {};
  jiff.shares = {};

  // Setup receiving matching shares
  jiff.socket.on('share', function(msg) {
    json_msg = JSON.parse(msg);

    sender_id = json_msg["party_id"];
    op_id = json_msg["op_id"];
    share = json_msg["share"];

    receive_share(jiff, sender_id, share, op_id);
  });

  jiff.socket.on('open', function(msg) {
    json_msg = JSON.parse(msg);

    sender_id = json_msg["party_id"];
    op_id = json_msg["op_id"];
    share = json_msg["share"];

    receive_open(jiff, sender_id, share, op_id);
  });

  return jiff;
}<|MERGE_RESOLUTION|>--- conflicted
+++ resolved
@@ -23,38 +23,9 @@
   jiff.share_op_count++;
   jiff.deferreds[op_id] = {}; // setup a map of deferred for every received share
 
-<<<<<<< HEAD
   var result = {};
   for(var i = 1; i <= party_count; i++) {
     if(i == jiff.id) { // Keep party's own share
-=======
-
-  // Each players's random polynomial f must be constructed
-  // such that f(0) = secret
-  polynomial_t[0] = secret;
-
-  // Compute the random polynomial f's coefficients
-  for(var i = 1; i <= t; i++) {
-    polynomial_t[i] = Math.floor(Math.random() * Zp) ;
-  }
-
-  // Compute each players share such that
-  // share[i] = f(i)
-  for(var i = 1; i < count; i++){
-    shares[i] = 0;
-    for(var j = 1; j <= t; j++) {
-
-      shares[i] = (shares[i] + polynomial_t[j]*i^j) % Zp;
-    }
-  }
-
-  // Setup a share object for receiving from each party and send each party its share
-  var result_map = {};
-  jiff.deferreds[op_id] = {};
-  for(var i = 1; i <= count; i++) {
-    // Keep party's own share ready
-    if(i == jiff.id) {
->>>>>>> 59cb5a48
       result_map[i] = new secret_share(jiff, true, null, shares[i]);
       continue;
     }
