// The modulos to be used in secret sharing and operations on shares.
var Zp = 1031;//17; Math.pow(2, 31) - 1;

/*
 * Share given secret to the participating parties.
 *   jiff:      the jiff instance.
 *   secret:    the secret to share.
 *   return:    a map (of size equal to the number of parties)
 *              where the key is the party id (from 1 to n)
 *              and the value is the share object that wraps
 *              the value sent from that party (the internal value
 *              maybe deferred).
 *
 */
function jiff_share(jiff, secret) {
  var party_count = jiff.party_count;
  var shares = jiff_compute_shares(secret, party_count);

  var op_id = "share" + jiff.share_op_count;
  jiff.share_op_count++;
  jiff.deferreds[op_id] = {}; // setup a map of deferred for every received share

  var result = {};
  for(var i = 1; i <= party_count; i++) {
    if(i == jiff.id) { // Keep party's own share
      result[i] = new secret_share(jiff, true, null, shares[i]);
      continue;
    }

    // receive share_i[id] from party i
    // check if the share is ready or not (maybe it was previously received)
    if(jiff.shares[op_id] == undefined || jiff.shares[op_id][i] == undefined) {
      // not ready, setup a deferred
      var deferred = $.Deferred();
      jiff.deferreds[op_id][i] = deferred;
      result[i] = new secret_share(jiff, false, deferred.promise(), undefined);
    }

    else {
      // ready, put value in secret share
      result[i] = new secret_share(jiff, true, null, jiff.shares[op_id][i]);
      jiff.shares[op_id][i] = null;
    }

    // send shares_id[i] to party i
    var msg = { party_id: i, share: shares[i], op_id: op_id };
    jiff.socket.emit('share', JSON.stringify(msg));
  }

  return result;
}

/*
 * Compute the shares of the secret (as many shares as parties) using
 * a polynomial of degree: ceil(parties/2) - 1 (honest majority).
 *   secret:        the secret to share.
 *   party_count:   the number of parties.
 *   return:        a map between party number (from 1 to parties) and its
 *                  share, this means that (party number, share) is a
 *                  point from the polynomial.
 *
 */
function jiff_compute_shares(secret, party_count) {
  var shares = {}; // Keeps the shares

  // Each player's random polynomial f must have
  // degree t = ceil(n/2)-1, where n is the number of players
  var t = Math.floor((party_count-1)/ 2);

  var polynomial = Array(t+1); // stores the coefficients

  // Each players's random polynomial f must be constructed
  // such that f(0) = secret
  polynomial[0] = secret;

  // Compute the random polynomial f's coefficients
  for(var i = 1; i <= t; i++) polynomial[i] = Math.floor(Math.random() * Zp);

  // Compute each players share such that share[i] = f(i)
  for(var i = 1; i <= party_count; i++) {
    shares[i] = polynomial[0];
    power = i;

    for(var j = 1; j < polynomial.length; j++) {
      shares[i] = (shares[i] + polynomial[j] * power) % Zp;
      power = power * i;
    }
  }

  return shares;
}

/*
 * Store the received share and resolves the corresponding
 * deferred if needed.
 *   jiff:      the jiff instance.
 *   sender_id: the id of the sender.
 *   share:     the share.
 *   op_id:     the id of the share operation.
 *
 */
function receive_share(jiff, sender_id, share, op_id) {
    // Share is received before deferred was setup, store it.
    if(jiff.deferreds[op_id] == undefined) {
      if(jiff.shares[op_id] == undefined) {
        jiff.shares[op_id] = {}
      }

      jiff.shares[op_id][sender_id] = share;
      return;
    }

    // Deferred is already setup, resolve it.
    jiff.deferreds[op_id][sender_id].resolve(share);
    jiff.deferreds[op_id][sender_id] = null;
}

/*
 * Open up the given share to the participating parties.
 *   jiff:      the jiff instance.
 *   share:     the share of the secret to open that belongs to this party.
 *   return:    a (JQuery) promise to the open value of the secret.
 *   throws:    error if share does not belong to the passed jiff instance.
 *
*/
function jiff_open(jiff, share) {
  if(!(share.jiff === jiff)) throw "share does not belong to given instance";

  var count = jiff.party_count;
  var op_id = "open" + jiff.open_op_count;
  jiff.open_op_count++;

  // Setup a deferred for receiving the shares from other parties
  var deferred = $.Deferred();
  jiff.deferreds[op_id] = deferred;

  // The given share has been computed, share it to all parties
  if(share.ready) jiff_broadcast(jiff, share, op_id);

  // Share is not ready, setup sharing as a callback to its promise
  else share.promise.then(function() { jiff_broadcast(jiff, share, op_id); }, share.error);

  // Defer accessing the shares until they are back
  return deferred.promise();
}

/*
 * Share the given share to all the parties in the jiff instance.
 *   jiff:      the jiff instance.
 *   share:     the share.
 *   op_id:     the id of the share operation.
 *
 */
function jiff_broadcast(jiff, share, op_id) {
  for(var i = 1; i <= jiff.party_count; i++) {
    if(i == jiff.id) { receive_open(jiff, i, share.value, op_id); continue; }

    var msg = { party_id: i, share: share.value, op_id: op_id };
    jiff.socket.emit('open', JSON.stringify(msg));
  }
}

/*
 * Store the received share of the secret to open, reconstruct
 * the secret and resolves the corresponding deferred if needed.
 *   jiff:      the jiff instance.
 *   sender_id: the id of the sender.
 *   share:     the share.
 *   op_id:     the id of the share operation.
 *
 */
function receive_open(jiff, sender_id, share, op_id) {
    // ensure shares map exists
    if(jiff.shares[op_id] == undefined) {
      jiff.shares[op_id] = {}
    }

    // Update share
    jiff.shares[op_id][sender_id] = share;

    // Check if all shares were received
    var shares = jiff.shares[op_id];
    for(var i = 1; i <= jiff.party_count; i++)
      if(shares[i] == null) return;

    // Everything was received, resolve the deferred.
    jiff.deferreds[op_id].resolve(jiff_lagrange(shares, jiff.party_count));
    jiff.deferreds[op_id] = null;
    jiff.shares[op_id] = null;
}

/*
 * Uses Lagrange polynomials to interpolate the polynomial
 * described by the given shares (points).
 *   shares:        map between party id (x coordinate) and share (y coordinate).
 *   party_count:   number of parties (and shares).
 *   return:       the value of the polynomial at x=0 (the secret value).
 *
 */
function jiff_lagrange(shares, party_count) {
  var lagrange_coeff = Array(party_count+1);

  // Compute the Langrange coefficients at 0
  for(var i = 1; i <= party_count; i++) {
    lagrange_coeff[i] = 1;
    for(var j = 1; j <= party_count; j++) {
      if(j != i) lagrange_coeff[i] = lagrange_coeff[i] * (0 - j) / (i - j);
    }
  }

  // Reconstruct the secret via Lagrange interpolation
  var recons_secret = 0;
  for(var i = 1; i <= party_count; i++)
    recons_secret = (recons_secret + shares[i] * lagrange_coeff[i]) % Zp;

  return recons_secret;
}

/*
 * Create a new share.
 * A share is a value wrapper with a share object, it has a unique id
 * (per computation instance), and a pointer to the instance it belongs to.
 * A share also has methods for performing operations.
 *   jiff:      the jiff instance.
 *   ready:     whether the value of the share is ready or deferred.
 *   promise:   a promise to the value of the share.
 *   value:     the value of the share.
 *
 */
function secret_share(jiff, ready, promise, value) {
  var self = this;

  this.jiff = jiff;
  this.ready = ready;
  this.promise = promise;
  this.value = value;

  this.id = "share"+jiff.share_obj_count;
  jiff.share_obj_count++;

  // misc methods
  this.valueOf = function() {
    if(ready) return self.value;
    else return undefined;
  };

  this.toString = function() {
    if(ready) return self.id + ": " + self.value;
    else return self.id + ": <deferred>";
  };

  // helper for managing promises.
  this.error = function() { console.log("Error receiving " + self.toString); };
<<<<<<< HEAD
  this.receive_share = function(value) { self.value = value; self.ready = true; self.promise = null; };
=======
  this.receive_share = function(value) {
    self.value = value;
    self.ready = true;
    self.promise = null;
  };
>>>>>>> 5bbb3b37

  this.pick_promise = function(o) {
    if(self.ready && o.ready) return null;

    if(self.ready) return o.promise;
    else if(o.ready) return self.promise;
    else return Promise.all([self.promise, o.promise]);
  }

  this.open = function(success, failure) {
    jiff_instance.open(self).then(success, failure);
  }

  /* Addition */
  this.add = function(o) {
    if (!(o.jiff === self.jiff)) throw "shares do not belong to the same instance";
    
    // add the two shares when ready locally
    var ready_add = function() {
      return (o.value + self.value) % Zp;
    }

    if(self.ready && o.ready) // both shares are ready
      return new secret_share(self.jiff, true, null, ready_add());

    // promise to execute ready_add when both are ready
    var promise = self.pick_promise(o).then(ready_add, self.error);
    return new secret_share(self.jiff, false, promise, undefined);
  }

  this.add_cst = function(cst){
    if (!(typeof(cst) == "number")) throw "parameter should be a number";

    if(self.read) // if share is ready
      return new secret_share(self.jiff, true, null, (this.value + cst)%Zp);

    var promise = self.promise.then(function() { return (this.value + cst)%Zp; }, self.error);
    return new secret_share(self.jiff, false, promise, undefined);
  }

  this.mult_cst = function(cst){
    return new secret_share(self.jiff, true, null, this.value * cst);
  }

  /* multiplication */
  this.mult = function(o) {
    if (!(o.jiff === self.jiff)) throw "shares do not belong to the same instance";
    
    // multiplication has communication (multiple internal deferreds)
    // these deferred are chained inside ready_mult function
    // their chaining and number may variy
    // the last deferred resolves this deferred
    // such that the final numeric answer is passed into result
    var final_deferred = $.Deferred();
    var final_promise = final_deferred.promise();
    var result = new secret_share(self.jiff, false, final_promise, undefined);
    
    // this function will be executed when self and o are ready
    var ready_mult = function() {
      // point-wise multiplication resulting in polynomial of higher degree
      var prod = (self.value * o.value) % Zp;
      var shares = self.jiff.share(prod);

      // get all the promises of the shares
      var promises = [];
      for(var i = 1; i <= self.jiff.party_count; i++)
      if(!shares[i].ready) promises.push(shares[i].promise);

<<<<<<< HEAD
      // recombine the shares received from every party (one share from every point-wise product)
      var recombine = function() {
        var values = {};
        for(var i = 1; i <= self.jiff.party_count; i++)
          values[i] = shares[i].value;
=======
      return jiff_lagrange(values, self.jiff.party_count);
    };

    if(promises.length == 0) return recombine();
    var promise = Promise.all(promises).then(recombine, self.error);
    return promise;
  }
>>>>>>> 5bbb3b37

        return jiff_lagrange(values, self.jiff.party_count);
      };

<<<<<<< HEAD
      // either recombine directly or promise to when shares are ready
      // and chain the final answer into final_deferred so that 
      // the value is eventually stored in ``result'' share
      if(promises.length == 0) final_deferred.resolve(recombine());
      else Promise.all(promises).then(function() { final_deferred.resolve(recombine()); } , self.error);
=======
    if(self.ready && o.ready) { // both shares are ready
      var mul = self.ready_mult(o);

      if(mul instanceof Promise) return new secret_share(self.jiff, false, mul, undefined);
      else return new secret_share(self.jiff, true, null, mul);
>>>>>>> 5bbb3b37
    }
    
    if(self.ready && o.ready) // both shares are ready
      ready_mult();
      
    else // promise to execute ready_mult when both are ready
      self.pick_promise(o).then(ready_mult, self.error);    
    
    return result;
  }

  // less than
  this.less = function(o) {
    return self;
  }

  // when the promise is resolved, acquire the value of the share and set ready to true
  if(!ready) this.promise.then(this.receive_share, this.error);
}

/*
 * Create a new jiff instance.
 *   hostname:    server hostname/ip.
 *   port:        server port.
 *   party_count: the number of parties in the computation (> 1).
 *   return:      the jiff instance for the described computation.
 *
 * The Jiff instance contains the socket, number of parties, functions
 * to share and perform operations, as well as synchronization flags.
 *
*/
function make_jiff(hostname, port, party_count) {
  var jiff = { party_count: party_count, ready: false };

  jiff.socket = io(hostname+":"+port);
  jiff.share = function(secret) { return jiff_share(jiff, secret); };
  jiff.open = function(share) { return jiff_open(jiff, share); };

  // Store the id when server sends it back
  jiff.socket.on('init', function(msg) {
    jiff.id = parseInt(msg);
    jiff.ready = true;
  });

  // Store sharing and shares counter which keeps track of the count of
  // sharing operations (share and open) and the total number of shares
  // respectively (used to get a unique id for each share operation and
  // share object).
  jiff.share_op_count = 0;
  jiff.open_op_count = 0;
  jiff.share_obj_count = 0;

  // Store a map from a sharing id (which share operation) to the
  // corresponding deferred and shares array.
  jiff.deferreds = {};
  jiff.shares = {};

  // Setup receiving matching shares
  jiff.socket.on('share', function(msg) {
    json_msg = JSON.parse(msg);

    sender_id = json_msg["party_id"];
    op_id = json_msg["op_id"];
    share = json_msg["share"];

    receive_share(jiff, sender_id, share, op_id);
  });

  jiff.socket.on('open', function(msg) {
    json_msg = JSON.parse(msg);

    sender_id = json_msg["party_id"];
    op_id = json_msg["op_id"];
    share = json_msg["share"];

    receive_open(jiff, sender_id, share, op_id);
  });

  return jiff;
}<|MERGE_RESOLUTION|>--- conflicted
+++ resolved
@@ -251,15 +251,7 @@
 
   // helper for managing promises.
   this.error = function() { console.log("Error receiving " + self.toString); };
-<<<<<<< HEAD
   this.receive_share = function(value) { self.value = value; self.ready = true; self.promise = null; };
-=======
-  this.receive_share = function(value) {
-    self.value = value;
-    self.ready = true;
-    self.promise = null;
-  };
->>>>>>> 5bbb3b37
 
   this.pick_promise = function(o) {
     if(self.ready && o.ready) return null;
@@ -328,38 +320,20 @@
       for(var i = 1; i <= self.jiff.party_count; i++)
       if(!shares[i].ready) promises.push(shares[i].promise);
 
-<<<<<<< HEAD
       // recombine the shares received from every party (one share from every point-wise product)
       var recombine = function() {
         var values = {};
         for(var i = 1; i <= self.jiff.party_count; i++)
           values[i] = shares[i].value;
-=======
-      return jiff_lagrange(values, self.jiff.party_count);
-    };
-
-    if(promises.length == 0) return recombine();
-    var promise = Promise.all(promises).then(recombine, self.error);
-    return promise;
-  }
->>>>>>> 5bbb3b37
 
         return jiff_lagrange(values, self.jiff.party_count);
       };
 
-<<<<<<< HEAD
       // either recombine directly or promise to when shares are ready
       // and chain the final answer into final_deferred so that 
       // the value is eventually stored in ``result'' share
       if(promises.length == 0) final_deferred.resolve(recombine());
       else Promise.all(promises).then(function() { final_deferred.resolve(recombine()); } , self.error);
-=======
-    if(self.ready && o.ready) { // both shares are ready
-      var mul = self.ready_mult(o);
-
-      if(mul instanceof Promise) return new secret_share(self.jiff, false, mul, undefined);
-      else return new secret_share(self.jiff, true, null, mul);
->>>>>>> 5bbb3b37
     }
     
     if(self.ready && o.ready) // both shares are ready
