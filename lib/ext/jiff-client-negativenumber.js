/**
 * This defines a library module for for negativenumber in JIFF.
 * This wraps and exposes the jiff-client-negativenumber API. Exposed members can be accessed with jiff_negativenumber.&lt;member-name&gt;
 * in browser JS, or by using require('./modules/jiff-client-negativenumber').&lt;member-name&gt; as usual in nodejs.
 * @namespace jiff_negativenumber
 * @version 1.0
 *
 * FEATURES: supports all of the regular JIFF API.
 * COMPOSITION: composes with bignumber and fixedpoint extensions.
 *
 */

(function (exports, node) {
  // secret share implementation
  function createSecretShare(jiff, share, share_helpers) {
    var hasBigNumber = jiff.modules.indexOf('bignumber') > -1;

    // Keep a copy of the previous implementation of changed primitives
    share.legacy = {};
    var internals = ['cmult', 'sadd', 'ssub', 'smult', 'cdivfac', 'cdiv', 'sdiv',
      'cxor_bit', 'sxor_bit', 'cor_bit', 'sor_bit'];
    for (var i = 0; i < internals.length; i++) {
      var key = internals[i];
      share.legacy[key] = share[key];
    }

    var offset = share.jiff.offset;

    // Constant arithmetic and boolean operations
    share.cmult = function (cst) {
      var result = share.csub(offset);
      result = result.legacy.cmult(cst);
      return result.cadd(offset);
    };
    share.cxor_bit = function (cst) {
      var result = share.csub(offset);
      result = result.legacy.cxor_bit(cst);
      return result.cadd(offset);
    };
    share.cor_bit = function (cst_bit) {
      var result = share.csub(offset);
      result = result.legacy.cor_bit(cst_bit);
      return result.cadd(offset);
    };

    // Secret arithmetic operations
    share.sadd = function (o) {
      var result = share.legacy.sadd(o);
      return result.csub(offset);
    };
    share.ssub = function (o) {
      // The offset will cancel with the normal ssub, so we add it back on
      var result = share.legacy.ssub(o);
      return result.cadd(offset);
    };
    share.smult = function (o, op_id) {
      var result = share.csub(offset);
      o = o.csub(offset);
      result = result.legacy.smult(o, op_id);
      return result.cadd(offset);
    };

    // Divisions
    share.cdivfac = function (cst, op_id) {
      if (!(share.isConstant(cst))) {
        throw 'Parameter should be a number (cdivfac)';
      }

      var shareAbs = share.abs(op_id, true);
      var selfNegative = shareAbs.isNegative;
      shareAbs = shareAbs.result.csub(offset);

      if (hasBigNumber) {
        cst = share.jiff.helpers.BigNumber(cst);
      }
      var otherNegative = hasBigNumber ? cst.lt(0) : cst < 0;
      cst = hasBigNumber ? cst.abs() : Math.abs(cst);

      // This is the result assuming both share and o are non-negative
      var result = shareAbs.legacy.cdivfac(cst).cadd(offset);

      // o is non-negative
      if (!otherNegative) {
        // only need to correct for if share is negative
        return result.smult(selfNegative.cmult(-2).cadd(1), op_id + ':cor1');
      } else { // o is negative
        // correct for o
        result = result.cmult(-1);
        // if share is negative, result becomes positive again
        return result.smult(selfNegative.cmult(-2).cadd(1), op_id + ':cor1');
      }
    };
    share.cdiv = function (cst, op_id, floor_down) {
      if (!(share.isConstant(cst))) {
        throw 'Parameter should be a number (cdiv)';
      }

      if (op_id == null) {
        op_id = share.jiff.counters.gen_op_id('c/', share.holders);
      }

<<<<<<< HEAD
        var shareAbs = share.abs(op_id, true);
        var selfNegative = shareAbs.isNegative;
        shareAbs = shareAbs.result.csub(offset);

        if(hasBigNumber) cst = share.jiff.helpers.BigNumber(cst);
        var otherNegative = hasBigNumber ? cst.lt(0) : cst < 0;
        cst = hasBigNumber ? cst.abs() : Math.abs(cst);

        // This is the result assuming both share and o are non-negative
        var result = shareAbs.legacy.cdivfac(cst).cadd(offset);

        // o is non-negative
        if(!otherNegative) {
          // only need to correct for if share is negative
          return result.smult(selfNegative.cmult(-2).cadd(1), op_id+":cor1");
        }
        // o is negative
        else {
          // correct for o
          result = result.cmult(-1);
          // if share is negative, result becomes positive again
          return result.smult(selfNegative.cmult(-2).cadd(1), op_id+":cor1");
        }
      };
      share.cdiv = function(cst, op_id, floor_down) {
        if (!(share.isConstant(cst))) {
          throw 'Parameter should be a number (cdiv)';
        }

        if (op_id == null) {
          op_id = share.jiff.counters.gen_op_id('c/', share.holders);
        }
=======
      var shareAbs = share.abs(op_id + ':abs', true);
      var selfNegative = shareAbs.isNegative;
      shareAbs = shareAbs.result.csub(offset);
>>>>>>> d1302992

      if (hasBigNumber) {
        cst = share.jiff.helpers.BigNumber(cst);
      }
      var otherNegative = hasBigNumber ? cst.lt(0) : cst < 0;
      var cstAbs = hasBigNumber ? cst.abs() : Math.abs(cst);

      // This is the result assuming both share and o are non-negative
      var result = shareAbs.legacy.cdiv(cstAbs, op_id + ':c/').cadd(offset);

      // o is non-negative
      if (!otherNegative) {
        // only need to correct for if share is negative
        result = result.smult(selfNegative.cmult(-2).cadd(1), op_id + ':cor1');
      } else { // o is negative
        // if share is negative, result remains positive, otherwise it becomes negative
        result = result.smult(selfNegative.cmult(2).cadd(-1), op_id + ':cor1');
      }

      // Round to zero
      if (floor_down === false) {
        return result;
      } else { // Round down
        var need_round = result.cmult(cst).sneq(share, op_id + ':floor:cneq');
        var xorNegative = selfNegative.cxor_bit(otherNegative ? 1 : 0);
        return result.sadd(need_round.smult(xorNegative, op_id + ':floor:&').cmult(-1));
      }
    };
    share.sdiv = function (o, l, op_id, floor_down) {
      if (op_id == null) {
        op_id = share.jiff.counters.gen_op_id('/', share.holders);
      }

      var shareAbs = share.abs(op_id + ':abs1', true);
      var selfNegative = shareAbs.isNegative;
      shareAbs = shareAbs.result.csub(offset);

<<<<<<< HEAD
        // Round to zero
        if(floor_down === false) {
          return result;
        }
        // Round down
        else {
          var need_round = result.cmult(cst).sneq(share, op_id+":floor:cneq");
          var xorNegative = selfNegative.cxor_bit(otherNegative ? 1 : 0);
          return result.sadd(need_round.smult(xorNegative, op_id+":floor:&").cmult(-1));
        }
      };
      share.smod = function(o, l, op_id, floor_down) {
        if (op_id == null) {
          op_id = share.jiff.counters.gen_op_id('%', share.holders);
        }
        // r = a - (b*(a//b))
        var quotient = share.sdiv(o, l, op_id, False);
        var result = share.ssub(o.smult(quotient))

        // Round to zero
        if(floor_down === false) {
          return result;
        }
        // Round down
        else {
          var need_round = result.smult(o, op_id+":floor:smult").sneq(share, op_id+":floor:sgt");
          return result.ssub(need_round.smult(xorNegative, op_id+":floor:&"));
        }
      };


      share.sdiv = function(o, l, op_id, floor_down) {
        if (op_id == null) {
          op_id = share.jiff.counters.gen_op_id('/', share.holders);
        }
=======
      var otherAbs = o.abs(op_id + ':abs2', true);
      var otherNegative = otherAbs.isNegative;
      otherAbs = otherAbs.result.csub(offset);
>>>>>>> d1302992

      // This is the result assuming both share and o are non-negative
      var result = shareAbs.legacy.sdiv(otherAbs, l, op_id + ':/').cadd(offset);

      // Correct if either share or o are negative but not both.
      var xorNegative = selfNegative.sxor_bit(otherNegative);

      // correct for self
      result = result.smult(xorNegative.cmult(-2).cadd(1), op_id + ':cor1');

      // Round to zero
      if (floor_down === false) {
        return result;
      } else { // Round down
        var need_round = result.smult(o, op_id + ':floor:smult').sneq(share, op_id + ':floor:sgt');
        return result.ssub(need_round.smult(xorNegative, op_id + ':floor:&'));
      }
    };

    // secret boolean operations
    share.sxor_bit = function (o, op_id) {
      var result = share.csub(offset);
      o = o.csub(offset);
      result = result.legacy.sxor_bit(o, op_id);
      return result.cadd(offset);
    };
    share.sor_bit = function (o, op_id) {
      var result = share.csub(offset);
      o = o.csub(offset);
      result = result.legacy.sor_bit(o, op_id);
      return result.cadd(offset);
    };

    // secret and constant comparisons
    var comparisons = ['slt', 'slteq', 'sgt', 'sgteq', 'seq', 'sneq',
      'clt', 'clteq', 'cgt', 'cgteq', 'ceq', 'cneq',
      'lt_halfprime'];
    for (i = 0; i < comparisons.length; i++) {
      key = comparisons[i];
      share.legacy[key] = share[key];
      share[key] = (function (key, i) {
        return function () {
          if (i > 5 && i < 12) {
            if (!(share.isConstant(arguments[0]))) {
              throw 'Parameter should be a number (' + key + ')';
            }
            arguments[0] = hasBigNumber ? offset.plus(arguments[0]) : (arguments[0] + offset);
          }
          var result = share.legacy[key].apply(share, arguments);
          return result.cadd(offset);
        };
      })(key, i);
    }

    // not operator
    share.not = function () {
      return share.cmult(-1).cadd(1);
    };

<<<<<<< HEAD
        // Round to zero
        if(floor_down === false) {
          return result;
        }
        // Round down
        else {
          var need_round = result.smult(o, op_id+":floor:smult").sneq(share, op_id+":floor:sgt");
          return result.ssub(need_round.smult(xorNegative, op_id+":floor:&"));
        }
      };

      // secret boolean operations
      share.sxor_bit = function(o, op_id) {
        var result = share.csub(offset);
        o = o.csub(offset);
        result = result.legacy.sxor_bit(o, op_id);
        return result.cadd(offset);
      };
      share.sor_bit = function(o, op_id) {
        var result = share.csub(offset);
        o = o.csub(offset);
        result = result.legacy.sor_bit(o, op_id);
        return result.cadd(offset);
      };

      // secret and constant comparisons
      var comparisons = [ "slt", "slteq", "sgt", "sgteq", "seq", "sneq",
                          "clt", "clteq", "cgt", "cgteq", "ceq", "cneq",
                          "lt_halfprime" ];
      for(var i = 0; i < comparisons.length; i++) {
        var key = comparisons[i];
        share.legacy[key] = share[key];
        share[key] = (function(key, i) {
          return function() {
            if (i > 5 && i < 12) {
              if (!(share.isConstant(arguments[0]))) {
                throw 'Parameter should be a number (' + key + ')';
              }
              arguments[0] = hasBigNumber ? offset.plus(arguments[0]) : (arguments[0] + offset);
            }
            var result = share.legacy[key].apply(share, arguments);
            return result.cadd(offset);
          };
        })(key, i);
=======
    // absolute value
    share.abs = function (op_id, return_intermediate) {
      if (op_id == null) {
        op_id = share.jiff.counters.gen_op_id('abs', share.holders);
>>>>>>> d1302992
      }

      var isNegative = share.legacy.clt(offset, op_id + ':clt'); // 0 or 1, no offset
      var correction = share.csub(offset).legacy.cmult(2);
      var result = share.legacy.ssub(correction.legacy.smult(isNegative, op_id + ':smult'));

      if (return_intermediate === true) {
        return { result: result, isNegative: isNegative.cadd(offset) };
      } else {
        return result;
      }
    };

    return share;
  }

  // Take the jiff-client base instance and options for this module, and use them
  // to construct an instance for this module.
  function make_jiff(base_instance, options) {
    var jiff = base_instance;

    // Parse options
    if (options == null) {
      options = {};
    }

    // Offset 'scales' negative numbers
    jiff.offset = options.offset;
    if (jiff.offset == null) {
      if (jiff.modules.indexOf('bignumber') > -1) {
        jiff.offset = jiff.Zp.div(2).floor();
      } else {
        jiff.offset = Math.floor(jiff.Zp / 2);
      }
    }

    // Add module name
    jiff.modules.push('negativenumber');

    var old_open = jiff.open;
    jiff.open = function (share, parties, op_ids) {
      var promise = old_open(share, parties, op_ids);
      if (promise == null) {
        return null;
      } else {
        return promise.then(
          function (v) {
            if (jiff.modules.indexOf('bignumber') > -1) {
              return v.minus(jiff.offset);
            } else {
              return v - jiff.offset;
            }
          }
        );
      }
    };

    var old_receive_open = jiff.receive_open;
    jiff.receive_open = function (parties, threshold, Zp, op_ids) {
      var promise = old_receive_open(parties, threshold, Zp, op_ids);
      return promise.then(
        function (v) {
          if (jiff.modules.indexOf('bignumber') > -1) {
            return v.minus(jiff.offset);
          } else {
            return v - jiff.offset;
          }
        }
      );
    };

    /* SHARE */
    var old_share = base_instance.share;
    base_instance.share = function (secret, threshold, receivers_list, senders_list, Zp, share_id) {
      if (jiff.modules.indexOf('bignumber') > -1) {
        secret = jiff.offset.plus(secret);
      } else {
        secret = secret + jiff.offset;
      }
      return old_share(secret, threshold, receivers_list, senders_list, Zp, share_id);
    };

    /* HOOKS */
    jiff.hooks.createSecretShare.push(createSecretShare);

    return jiff;
  }

  // Expose the functions that consitute the API for this module.
  exports.make_jiff = make_jiff;

}((typeof exports === 'undefined' ? this.jiff_negativenumber = {} : exports), typeof exports !== 'undefined'));<|MERGE_RESOLUTION|>--- conflicted
+++ resolved
@@ -99,7 +99,6 @@
         op_id = share.jiff.counters.gen_op_id('c/', share.holders);
       }
 
-<<<<<<< HEAD
         var shareAbs = share.abs(op_id, true);
         var selfNegative = shareAbs.isNegative;
         shareAbs = shareAbs.result.csub(offset);
@@ -132,11 +131,6 @@
         if (op_id == null) {
           op_id = share.jiff.counters.gen_op_id('c/', share.holders);
         }
-=======
-      var shareAbs = share.abs(op_id + ':abs', true);
-      var selfNegative = shareAbs.isNegative;
-      shareAbs = shareAbs.result.csub(offset);
->>>>>>> d1302992
 
       if (hasBigNumber) {
         cst = share.jiff.helpers.BigNumber(cst);
@@ -174,7 +168,6 @@
       var selfNegative = shareAbs.isNegative;
       shareAbs = shareAbs.result.csub(offset);
 
-<<<<<<< HEAD
         // Round to zero
         if(floor_down === false) {
           return result;
@@ -210,11 +203,6 @@
         if (op_id == null) {
           op_id = share.jiff.counters.gen_op_id('/', share.holders);
         }
-=======
-      var otherAbs = o.abs(op_id + ':abs2', true);
-      var otherNegative = otherAbs.isNegative;
-      otherAbs = otherAbs.result.csub(offset);
->>>>>>> d1302992
 
       // This is the result assuming both share and o are non-negative
       var result = shareAbs.legacy.sdiv(otherAbs, l, op_id + ':/').cadd(offset);
@@ -274,7 +262,6 @@
       return share.cmult(-1).cadd(1);
     };
 
-<<<<<<< HEAD
         // Round to zero
         if(floor_down === false) {
           return result;
@@ -319,12 +306,6 @@
             return result.cadd(offset);
           };
         })(key, i);
-=======
-    // absolute value
-    share.abs = function (op_id, return_intermediate) {
-      if (op_id == null) {
-        op_id = share.jiff.counters.gen_op_id('abs', share.holders);
->>>>>>> d1302992
       }
 
       var isNegative = share.legacy.clt(offset, op_id + ':clt'); // 0 or 1, no offset
