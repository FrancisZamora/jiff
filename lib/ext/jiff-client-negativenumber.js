--- conflicted
+++ resolved
@@ -14,7 +14,6 @@
   // secret share implementation
   function createSecretShare(jiff, share, share_helpers) {
     var hasBigNumber = jiff.modules.indexOf('bignumber') > -1;
-    var hasFixedNumber = jiff.modules.indexOf('fixedpoint') > -1;
 
     // Keep a copy of the previous implementation of changed primitives
     share.legacy = {};
@@ -240,8 +239,7 @@
     if (jiff.offset == null) {
       if (jiff.modules.indexOf('fixedpoint') > -1) {
         // TODO check number of free bits
-        var offset = jiff.helpers.magnitude(jiff.decimal_digits + jiff.integer_digits).minus(1);
-        jiff.offset = jiff.helpers.BigNumber(2).pow(offset.toString(2).length);
+        jiff.offset = jiff.helpers.magnitude(jiff.integer_digits + jiff.decimal_digits).minus(1).div(jiff.helpers.magnitude(jiff.decimal_digits));
       } else if (jiff.modules.indexOf('bignumber') > -1) {
         jiff.offset = jiff.Zp.div(2).floor();
       } else {
@@ -260,9 +258,7 @@
       } else {
         return promise.then(
           function (v) {
-            if (jiff.modules.indexOf('fixedpoint') > -1) {
-              return v.minus(jiff.format_as_float(jiff.offset));
-            } else if (jiff.modules.indexOf('bignumber') > -1) {
+            if (jiff.modules.indexOf('bignumber') > -1) {
               return v.minus(jiff.offset);
             } else {
               return v - jiff.offset;
@@ -287,8 +283,8 @@
     };
 
     /* SHARE */
-    var old_share = base_instance.share;
-    base_instance.share = function (secret, threshold, receivers_list, senders_list, Zp, share_id) {
+    var old_share = jiff.share;
+    jiff.share = function (secret, threshold, receivers_list, senders_list, Zp, share_id) {
       if (jiff.modules.indexOf('bignumber') > -1) {
         secret = jiff.offset.plus(secret);
       } else {
@@ -299,19 +295,6 @@
 
     /* HOOKS */
     jiff.hooks.createSecretShare.push(createSecretShare);
-<<<<<<< HEAD
-    jiff.hooks.beforeShare.push(
-      function (jiff, secret, threshold, receivers_list, senders_list, Zp) {
-        console.log("inside share function")
-        if (jiff.modules.indexOf('bignumber') > -1) {
-          return jiff.offset.plus(secret);
-        } else {
-          return secret + jiff.offset;
-        }
-      }
-    );
-=======
->>>>>>> e2b20edd
 
     return jiff;
   }
