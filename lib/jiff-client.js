--- conflicted
+++ resolved
@@ -3477,17 +3477,10 @@
     jiff.share = function (secret, threshold, receivers_list, senders_list, Zp, share_id) {
       // type check to confirm the secret to be shared is a number
       // for fixed-point extension it should allow non-ints
-<<<<<<< HEAD
       /*if (typeof(secret) != "number" || Math.floor(secret) != secret || secret < 0) {
         throw 'secret must be a non-negative whole number';
       }*/
-      if(secret >= (Zp == null ? jiff.Zp : Zp)) {
-=======
-      if (typeof(secret) !== 'number' || Math.floor(secret) !== secret || secret < 0) {
-        throw 'secret must be a non-negative whole number';
-      }
       if (secret >= (Zp == null ? jiff.Zp : Zp)) {
->>>>>>> d1302992
         throw 'secret must fit inside Zp';
       }
       return jiff.internal_share(secret, threshold, receivers_list, senders_list, Zp, share_id);
