/**
 * The exposed API from jiff-client.js (The client side library of JIFF).
 * Wraps the jiff API. Internal members can be accessed with jiff.&lt;member-name&gt;.
 * @namespace jiff
 * @version 1.0
 */
(function (exports, node) {
  var crypto;
  if (node) {
    io = require('socket.io-client');
    $ = require('jquery-deferred');
    // Setup libsodium wrapper instance for this client
    sodium = require('libsodium-wrappers');
    sodium_promise = sodium.ready;
    crypto = require('crypto');
    crypto.__randomBytesWrapper = function (bytesNeeded) {
      return crypto.randomBytes(bytesNeeded);
    }
  } else { // sodium should be available in global scope from including sodium.js
    sodium_promise = sodium.ready;
    crypto = window.crypto || window.msCrypto;
    crypto.__randomBytesWrapper = function (bytesNeeded) {
      var randomBytes = new Uint8Array(bytesNeeded);
      crypto.getRandomValues(randomBytes);
      return randomBytes;
    }
  }

  /**
   * The default modulos to be used in a jiff instance if a custom modulos was not provided.
   */
  var gZp = 15485867;

  /** Return the maximum of two numbers */
  function max(x, y) {
    return x > y ? x : y;
  }

  /** Doubly linked list with add and delete functions and pointers to head and tail **/
  var linked_list = function () {
    // attributes: list.head and list.tail
    // functions: list.add(object) (returns pointer), list.delete(pointer)
    // list.head/list.tail/any element contains:
    //    next: pointer to next,
    //    previous: pointer to previous,
    //    object: stored object.
    var list = { head: null, tail: null };
    list.add = function (obj) {
      var node = { object: obj, next: null, tail: null };
      if (list.head == null) {
        list.head = node;
        list.tail = node;
      } else {
        list.tail.next = node;
        node.previous = list.tail;
        list.tail = node;
      }
      return node;
    };
    list.delete = function (ptr) {
      var prev = ptr.previous;
      var next = ptr.next;
      if (prev == null) {
        list.head = next;
        if (list.head != null) {
          list.head.prev = null;
        } else {
          list.tail = null;
        }
      } else {
        prev.next = next;
        if (next != null) {
          next.previous = prev;
        }
      }
    };
    return list;
  };

  /**
   * Encrypts and signs the given message.
   * @memberof jiff.utils
   * @instance
   * @param {number/string} message - the message to encrypt.
   * @param {Uint8Array} encryption_public_key - ascii-armored public key to encrypt with.
   * @param {Uint8Array} signing_private_key - the private key of the encrypting party to sign with.
   * @param {string} operation_type - the operation for which this encryption is performed, one of the following: 'share', 'open', 'triplet', 'number'
   * @returns {object} the signed cipher, includes two properties: 'cipher' and 'nonce'.
   */
  function encrypt_and_sign(message, encryption_public_key, signing_private_key, operation_type) {
    if (operation_type == 'share' || operation_type == 'open') {
      message = message.toString(10);
    }

    var nonce = sodium.randombytes_buf(sodium.crypto_box_NONCEBYTES);
    var cipher = sodium.crypto_box_easy(message, nonce, encryption_public_key, signing_private_key);

    return { nonce: '['+nonce.toString()+']', cipher: '['+cipher.toString()+']'};
  }

  /**
   * Decrypts and checks the signature of the given ciphertext.
   * @memberof jiff.utils
   * @instance
   * @param {object} cipher_text - the ciphertext to decrypt, includes two properties: 'cipher' and 'nonce'.
   * @param {Uint8Array} decryption_secret_key - the secret key to decrypt with.
   * @param {Uint8Array} signing_public_key - ascii-armored public key to verify against signature.
   * @param {string} operation_type - the operation for which this decryption is performed, one of the following: 'share', 'open', 'triplet', 'number'
   * @returns {number/string} the decrypted message if the signature was correct, the decrypted message type should
   *                          the type of operation, such that the returned value has the appropriate type and does
   *                          not need any type modifications.
   * @throws error if signature or nonce was forged/incorrect.
   */
  function decrypt_and_sign(cipher_text, decryption_secret_key, signing_public_key, operation_type) {
    var nonce = new Uint8Array(JSON.parse(cipher_text.nonce));
    cipher_text = new Uint8Array(JSON.parse(cipher_text.cipher));

    try {
      var decryption = sodium.crypto_box_open_easy(cipher_text, nonce, signing_public_key, decryption_secret_key, 'text');
      if (operation_type == 'share' || operation_type == 'open') {
        return parseInt(decryption, 10);
      }
      return decryption;
    } catch (_) {
      throw 'Bad signature or Bad nonce';
    }
  }

  /**
   * Share given secret to the participating parties.
   * @param {jiff-instance} jiff - the jiff instance.
   * @param {number} secret - the secret to share.
   * @param {number} threshold - the minimimum number of parties needed to reconstruct the secret, defaults to all the recievers. [optional]
   * @param {array} receivers_list - array of party ids to share with, by default, this includes all parties. [optional]
   * @param {array} senders_list - array of party ids to receive from, by default, this includes all parties. [optional]
   * @param {number} Zp - the modulos (if null then the default Zp for the instance is used). [optional]
   * @param {string/number} share_id - the tag used to tag the messages sent by this share operation, this tag is used
   *                                   so that parties distinguish messages belonging to this share operation from other
   *                                   share operations between the same parties (when the order of execution is not
   *                                   deterministic). An automatic id is generated by increasing a local counter, default
   *                                   ids suffice when all parties execute all sharing operations with the same senders
   *                                   and receivers in the same order. [optional]
   * @returns {object} a map where the key is the sender party id
   *          and the value is the share object that wraps
   *          what was sent from that party (the internal value maybe deferred).
   *          if the party that calls this function is not a receiver then the map
   *          will be empty.
   */
  function jiff_share(jiff, secret, threshold, receivers_list, senders_list, Zp, share_id) {
    // defaults
    if (Zp == null) {
      Zp = jiff.Zp;
    }
    if (receivers_list == null) {
      receivers_list = [];
      for (var i = 1; i <= jiff.party_count; i++) {
        receivers_list.push(i);
      }
    }
    if (senders_list == null) {
      senders_list = [];
      for (var i = 1; i <= jiff.party_count; i++) {
        senders_list.push(i);
      }
    }
    if (threshold == null) {
      threshold = receivers_list.length;
    }
    if (threshold < 0) {
      threshold = 2;
    }
    if (threshold > receivers_list.length) {
      threshold = receivers_list.length;
    }

    // if party is uninvolved in the share, do nothing
    if (receivers_list.indexOf(jiff.id) == -1 &&  senders_list.indexOf(jiff.id) == -1) {
      return {};
    }

    // compute operation id
    receivers_list.sort(); // sort to get the same order
    senders_list.sort();
    if (share_id == null) {
      share_id = jiff.counters.gen_share_id(receivers_list, senders_list);
    }

    // stage sending of shares
    if (senders_list.indexOf(jiff.id) > -1) {
      // Call hook
      secret = jiff.execute_array_hooks('beforeShare', [jiff, secret, threshold, receivers_list, senders_list, Zp], 1);

      // compute shares
      var shares = jiff.hooks.computeShares(jiff, secret, receivers_list, threshold, Zp);

      // Call hook
      shares = jiff.execute_array_hooks('afterComputeShare', [jiff, shares, threshold, receivers_list, senders_list, Zp], 1);

      // send shares
      for (var i = 0; i < receivers_list.length; i++) {
        var p_id = receivers_list[i];
        if (p_id == jiff.id) {
          continue;
        }

        // send encrypted and signed shares_id[p_id] to party p_id
        var cipher_share = jiff.hooks.encryptSign(shares[p_id], jiff.keymap[p_id], jiff.secret_key, 'share');
        var msg = { party_id: p_id, share: cipher_share, op_id: share_id };
        jiff.socket.safe_emit('share', JSON.stringify(msg));
      }
    }

    // stage receiving of shares
    var result = {};
    if (receivers_list.indexOf(jiff.id) > -1) {
      // setup a map of deferred for every received share
      if (jiff.deferreds[share_id] == null) {
        jiff.deferreds[share_id] = {};
      }

      for (var i = 0; i < senders_list.length; i++) {
        var p_id = senders_list[i];
        if (p_id == jiff.id) {
          var my_share = jiff.execute_array_hooks('receiveShare', [jiff, p_id, shares[p_id]], 2);
          result[p_id] = jiff.secret_share(jiff, true, null, my_share, receivers_list, threshold, Zp);
          continue; // Keep party's own share
        }

        // check if a deferred is set up (maybe the message was previously received)
        if (jiff.deferreds[share_id][p_id] == null)
        // not ready, setup a deferred
        {
          jiff.deferreds[share_id][p_id] = $.Deferred();
        }

        var promise = jiff.deferreds[share_id][p_id].promise();

        // destroy deferred when done
        (function (promise, p_id) { // p_id is modified in a for loop, must do this to avoid scoping issues.
          promise.then(function () {
            jiff.deferreds[share_id][p_id] = null;
          });
        })(promise, p_id);

        // receive share_i[id] from party p_id
        result[p_id] = jiff.secret_share(jiff, false, promise, undefined, receivers_list, threshold, Zp, share_id+':'+p_id);
      }
    }

    return result;
  }

  /**
   * Default way of computing shares (can be overriden using hooks).
   * Compute the shares of the secret (as many shares as parties) using shamir secret sharing:
   * a polynomial of degree: ceil(parties/2) - 1 (honest majority).
   * @memberof jiff.sharing_schemes
   * @method shamir_share
   * @param {number} secret - the secret to share.
   * @param {array} parties_list - array of party ids to share with.
   * @param {number} threshold - the minimimum number of parties needed to reconstruct the secret, defaults to all the recievers. [optional]
   * @param {number} Zp - the modulos.
   * @param {function(number)} random - a function that provides a random number between 0 and the provided number-1 inclusive
   * @returns {object} a map between party number (from 1 to parties) and its
   *          share, this means that (party number, share) is a
   *          point from the polynomial.
   *
   */
  function jiff_compute_shares(jiff, secret, parties_list, threshold, Zp) {
    var shares = {}; // Keeps the shares

    // Each player's random polynomial f must have
    // degree threshold - 1, so that threshold many points are needed
    // to interpolate/reconstruct.
    var t = threshold - 1;
    var polynomial = Array(t+1); // stores the coefficients

    // Each players's random polynomial f must be constructed
    // such that f(0) = secret
    polynomial[0] = secret;

    // Compute the random polynomial f's coefficients
    for (var i = 1; i <= t; i++) {
      polynomial[i] = jiff.helpers.random(Zp);
    }

    // Compute each players share such that share[i] = f(i)
    for (var i = 0; i < parties_list.length; i++) {
      var p_id = parties_list[i];
      shares[p_id] = polynomial[0];
      var power = jiff.helpers.get_party_number(p_id);

      for (var j = 1; j < polynomial.length; j++) {
        var tmp = jiff.helpers.mod((polynomial[j] * power), Zp);
        shares[p_id] = jiff.helpers.mod((shares[p_id] + tmp), Zp);
        power = jiff.helpers.mod(power * jiff.helpers.get_party_number(p_id), Zp);
      }
    }

    return shares;
  }

  /**
   * Store the received share and resolves the corresponding
   * deferred if needed.
   * @param {jiff-instance} jiff - the jiff instance.
   * @param {number} sender_id - the id of the sender.
   * @param {string} share - the encrypted share, unless sender
   *                         is the same as receiver, then it is
   *                         an unencrypted number.
   * @param {number} op_id - the id of the share operation.
   *
   */
  function receive_share(jiff, sender_id, share, op_id) {
    // Decrypt share
    share = jiff.hooks.decryptSign(share, jiff.secret_key, jiff.keymap[sender_id], 'share');

    // Call hook
    share = jiff.execute_array_hooks('receiveShare', [jiff, sender_id, share], 2);

    // check if a deferred is set up (maybe the share was received early)
    if (jiff.deferreds[op_id] == null) {
      jiff.deferreds[op_id] = {};
    }
    if (jiff.deferreds[op_id][sender_id] == null)
    // Share is received before deferred was setup, store it.
    {
      jiff.deferreds[op_id][sender_id] = $.Deferred();
    }

    // Deferred is already setup, resolve it.
    jiff.deferreds[op_id][sender_id].resolve(share);
  }

  /**
   * Open up the given share to the participating parties.
   * @param {jiff-instance} jiff - the jiff instance.
   * @param {secret-share} share - the share of the secret to open that belongs to this party.
   * @param {array} parties - an array with party ids (1 to n) of receiving parties. [optional]
   * @param {string/number/object} op_ids - the operation id (or a map from receiving party to operation id) to be used to tag outgoing messages. [optional]
   * @returns {promise} a (JQuery) promise to the open value of the secret, null if the calling party is not a receiving party.
   * @throws error if share does not belong to the passed jiff instance.
   *
   */
  function jiff_open(jiff, share, parties, op_ids) {
    if (!(share.jiff === jiff)) {
      throw 'share does not belong to given instance';
    }

    // Default values
    if (parties == null || parties == []) {
      parties = [];
      for (var i = 1; i <= jiff.party_count; i++) {
        parties.push(i);
      }
    }

    // If not a receiver nor holder, do nothing
    if (share.holders.indexOf(jiff.id) == -1 && parties.indexOf(jiff.id) == -1) {
      return null;
    }

    // Compute operation ids (one for each party that will receive a result
    if (op_ids == null) {
      op_ids = {};
    }

    if (typeof(op_ids) === 'string' || typeof(op_ids) === 'String' || typeof(op_ids) === 'number') {
      var tmp = {};
      for (var i = 0; i < parties.length; i++) {
        tmp[parties[i]] = op_ids;
      }
      op_ids = tmp;
    } else {
      var holders_label = share.holders.join(',');
      for (var i = 0; i < parties.length; i++) {
        if (op_ids[parties[i]] == null) {
          op_ids[parties[i]] = jiff.counters.gen_open_id(parties[i], holders_label);
        }
      }
    }

    // Party is a holder
    if (share.holders.indexOf(jiff.id) > -1) {
      // Call hook
      share = jiff.execute_array_hooks('beforeOpen', [jiff, share, parties], 1);

      // refresh/reshare, so that the original share remains secret, instead
      // a new share is sent/open without changing the actual value.
      share = share.refresh('refresh:'+op_ids[parties[0]]);

      // The given share has been computed, share it to all parties
      if (share.ready) {
        jiff_broadcast(jiff, share, parties, op_ids);
      }

      // Share is not ready, setup sharing as a callback to its promise
      else {
        share.promise.then(function () {
          jiff_broadcast(jiff, share, parties, op_ids);
        }, share.error);
      }
    }

    // Party is a receiver
    if (parties.indexOf(jiff.id) > -1) {
      var shares = []; // this will store received shares
      var final_deferred = $.Deferred(); // will be resolved when the final value is reconstructed
      var final_promise = final_deferred.promise();
      for (var i = 0; i < share.holders.length; i++) {
        var p_id = share.holders[i];

        // Setup a deferred for receiving a share from party p_id
        if (jiff.deferreds[op_ids[jiff.id]] == null) {
          jiff.deferreds[op_ids[jiff.id]] = {};
        }
        if (jiff.deferreds[op_ids[jiff.id]][p_id] == null) {
          jiff.deferreds[op_ids[jiff.id]][p_id] = $.Deferred();
        }

        // Clean up deferred when fulfilled
        var promise = jiff.deferreds[op_ids[jiff.id]][p_id].promise();

        // destroy deferred when done
        (function (promise, p_id) { // p_id is modified in a for loop, must do this to avoid scoping issues.
          promise.then(function (received_share) {
            jiff.deferreds[op_ids[jiff.id]][p_id] = null;
            shares.push(received_share);

            // Too few shares, nothing to do.
            if (shares.length < share.threshold) {
              return;
            }

            // Enough shares to reconstruct.
            // If did not already reconstruct, do it.
            if (final_deferred != null) {
              var recons_secret = jiff.hooks.reconstructShare(jiff, shares);
              recons_secret = jiff.execute_array_hooks('afterReconstructShare', [jiff, recons_secret], 1);

              final_deferred.resolve(recons_secret);
              final_deferred = null;
            }

            // If all shares were received, clean up.
            if (shares.length == share.holders.length) {
              shares = null;
              jiff.deferreds[op_ids[jiff.id]] = null;
            }
          });
        })(promise, p_id);
      }

      return final_promise;
    }

    return null;
  }

  /**
   * Opens a bunch of secret shares.
   * @param {jiff-instance} jiff - the jiff instance.
   * @param {secret-share[]} shares - an array containing this party's shares of the secrets to reconstruct.
   * @param {array} parties - an array with party ids (1 to n) of receiving parties. [optional]
   *                          This must be one of 3 cases:
   *                          1. null:                       open all shares to all parties.
   *                          2. array of numbers:           open all shares to all the parties specified in the array.
   *                          3. array of array of numbers:  open share with index i to the parties specified
   *                                                         in the nested array at parties[i]. if parties[i] was null,
   *                                                         then shares[i] will be opened to all parties.
   * @returns {promise} a (JQuery) promise to ALL the open values of the secret, the promise will yield
   *                    an array of values, each corresponding to the given share in the shares parameter
   *                    at the same index.
   * @throws error if some shares does not belong to the passed jiff instance.
   */
  function jiff_open_all(jiff, shares, parties) {
    var parties_nested_arrays = (parties != null && (parties[0] == null || (typeof(parties[0]) !== 'number' && typeof(parties[0]) !== 'string')));

    var promises = [];
    for (var i = 0; i < shares.length; i++) {
      var party = parties_nested_arrays ? parties[i] : parties;

      promises.push(jiff.open(shares[i], party));
    }

    return Promise.all(promises);
  }

  /**
   * Share the given share to all the parties in the jiff instance.
   * @param {jiff-instance} jiff - the jiff instance.
   * @param {number} share - the share.
   * @param {array} parties - the parties to broadcast the share to.
   * @param {map} op_ids - a map from party id to operation id, this allows different messages
   *                       to have different operation id, in case operation id contains
   *                       the id of the receiver as well.
   *
   */
  function jiff_broadcast(jiff, share, parties, op_ids) {
    for (var index = 0; index < parties.length; index++) {
      var i = parties[index]; // Party id
      if (i == jiff.id) {
        receive_open(jiff, i, share.value, op_ids[i], share.Zp); continue;
      }

      // encrypt, sign and send
      var cipher_share = jiff.hooks.encryptSign(share.value, jiff.keymap[i], jiff.secret_key, 'open');
      var msg = { party_id: i, share: cipher_share, op_id: op_ids[i], Zp: share.Zp };
      jiff.socket.safe_emit('open', JSON.stringify(msg));
    }
  }

  /**
   * Resolves the deferred corresponding to operation_id and sender_id.
   * @param {jiff_instance} jiff - the jiff instance.
   * @param {number} sender_id - the id of the sender.
   * @param {string} share - the encrypted share, unless sender
   *                         is the same as receiver, then it is
   *                         an unencrypted number..
   * @param {number} op_id - the id of the share operation.
   * @param {number} Zp - the modulos.
   */
  function receive_open(jiff, sender_id, share, op_id, Zp) {
    // Decrypt share
    if (sender_id != jiff.id) {
      share = jiff.hooks.decryptSign(share, jiff.secret_key, jiff.keymap[sender_id], 'open');
    }

    // call hook
    share = jiff.execute_array_hooks('receiveOpen', [jiff, sender_id, share, Zp], 2);

    // Resolve the deferred.
    if (jiff.deferreds[op_id] == null) {
      jiff.deferreds[op_id] = {};
    }
    if (jiff.deferreds[op_id][sender_id] == null) {
      jiff.deferreds[op_id][sender_id] = $.Deferred();
    }

    jiff.deferreds[op_id][sender_id].resolve( { value: share, sender_id: sender_id, Zp: Zp } );
  }

  /**
   * Uses Lagrange polynomials to interpolate the polynomial
   * described by the given shares (points).
   * @memberof jiff.sharing_schemes
   * @method shamir_reconstruct
   * @param {jiff-instance} jiff - the jiff instance.
   * @param {array} shares - an array of objects representing shares to reconstruct, every object has 3 attributes: value, sender_id, Zp.
   * @returns {number} the value of the polynomial at x=0 (the secret value).
   *
   */
  function jiff_lagrange(jiff, shares) {
    var party_count = jiff.party_count;
    var lagrange_coeff = []; // will contain shares.length many elements.

    // Compute the Langrange coefficients at 0.
    for (var i = 0; i < shares.length; i++) {
      var pi = jiff.helpers.get_party_number(shares[i].sender_id);
      lagrange_coeff[pi] = 1;

      for (var j = 0; j < shares.length; j++) {
        var pj = jiff.helpers.get_party_number(shares[j].sender_id);
        if (pj != pi) {
          var inv = jiff.helpers.extended_gcd(pi - pj, shares[i].Zp)[0];
          lagrange_coeff[pi] = jiff.helpers.mod(lagrange_coeff[pi] * (0 - pj), shares[i].Zp) * inv;
          lagrange_coeff[pi] = jiff.helpers.mod(lagrange_coeff[pi], shares[i].Zp);
        }
      }
    }

    // Reconstruct the secret via Lagrange interpolation
    var recons_secret = 0;
    for (var i = 0; i < shares.length; i++) {
      var pi = jiff.helpers.get_party_number(shares[i].sender_id);
      var tmp = jiff.helpers.mod((shares[i].value * lagrange_coeff[pi]), shares[i].Zp);
      recons_secret = jiff.helpers.mod((recons_secret + tmp), shares[i].Zp);
    }

    return recons_secret;
  }

  /**
   * Creates 3 shares, a share for every one of three numbers from a beaver triplet.
   * The server generates and sends the triplets on demand.
   * @param {jiff-instance} jiff - the jiff instance.
   * @param {array} receivers_list - array of party ids that want to receive the triplet shares, by default, this includes all parties. [optional]
   * @param {number} threshold - the minimimum number of parties needed to reconstruct the triplet.
   * @param {number} Zp - the modulos (if null then the default Zp for the instance is used). [optional]
   * @param {string} triplet_id - the triplet id which is used to identify the triplet requested, so that every party
   *                              gets a share from the same triplet for every matching instruction. An automatic triplet id
   *                              is generated by increasing a local counter, default ids suffice when all parties execute the
   *                              instructions in the same order. [optional]
   * @returns {secret-share[]} an array of 3 secret-shares [share_a, share_b, share_c] such that a * b = c.
   */
  function jiff_triplet(jiff, receivers_list, threshold, Zp, triplet_id) {
    if (Zp == null) {
      Zp = jiff.Zp;
    }
    if (receivers_list == null) {
      receivers_list = [];
      for (var i = 1; i <= jiff.party_count; i++) {
        receivers_list.push(i);
      }
    }

    // Get the id of the triplet needed.
    if (triplet_id == null) {
      triplet_id = jiff.counters.gen_triplet_id(receivers_list);
    }

    // Send a request to the server.
    var msg = JSON.stringify({triplet_id: triplet_id, receivers: receivers_list, threshold: threshold, Zp: Zp});

    // Setup deferreds to handle receiving the triplets later.
    var a_deferred = $.Deferred();
    var b_deferred = $.Deferred();
    var c_deferred = $.Deferred();
    jiff.deferreds[triplet_id] = { a: a_deferred, b: b_deferred, c: c_deferred };

    // send a request to the server.
    if (jiff.id == 's1') {
      jiff.triplets_socket.safe_emit('triplet', msg);
    } else {
      jiff.triplets_socket.safe_emit('triplet', jiff.hooks.encryptSign(msg, jiff.keymap['s1'], jiff.secret_key, 'triplet'));
    }

    var a_share = jiff.secret_share(jiff, false, a_deferred.promise(), undefined, receivers_list, threshold, Zp, triplet_id+':a');
    var b_share = jiff.secret_share(jiff, false, b_deferred.promise(), undefined, receivers_list, threshold, Zp, triplet_id+':b');
    var c_share = jiff.secret_share(jiff, false, c_deferred.promise(), undefined, receivers_list, threshold, Zp, triplet_id+':c');
    return [ a_share, b_share, c_share ];
  }

  /**
   * Store the received beaver triplet and resolves the corresponding deferred.
   * @param {jiff-instance} jiff - the jiff instance.
   * @param {number} triplet_id - the id of the triplet.
   * @param {object} triplet - the triplet (on the form: { a: share_a, b: share_b, c: share_c }).
   *
   */
  function receive_triplet(jiff, triplet_id, triplet) {
    triplet = jiff.execute_array_hooks('receiveTriplet', [jiff, triplet], 1);

    // Deferred is already setup, resolve it.
    jiff.deferreds[triplet_id]['a'].resolve(triplet['a']);
    jiff.deferreds[triplet_id]['b'].resolve(triplet['b']);
    jiff.deferreds[triplet_id]['c'].resolve(triplet['c']);
    jiff.deferreds[triplet_id] = null;
  }

  /**
   * Can be used to generate shares of a random number, or shares of zero.
   * For a random number, every party generates a local random number and secret share it,
   * then every party sums its share, resulting in a single share of an unknown random number for every party.
   * The same approach is followed for zero, but instead, all the parties know that the total number is zero, but they
   * do not know the value of any resulting share (except their own).
   * @param {jiff-instance} jiff - the jiff instance.
   * @param {number} n - the number to share.
   * @param {number} threshold - the minimimum number of parties needed to reconstruct the secret, defaults to all the recievers. [optional]
   * @param {array} receivers_list - array of party ids to share with, by default, this includes all parties. [optional]
   * @param {array} senders_list - array of party ids to receive from, by default, this includes all parties. [optional]
   * @param {number} Zp - the modulos (if null then the default Zp for the instance is used). [optional]
   * @return {secret-share} this party's share of the the number, null if this party is not a receiver.
   */
  function jiff_share_all_number(jiff, n, threshold, receivers_list, senders_list, Zp) {
    if (Zp == null) {
      Zp = jiff.Zp;
    }
    if (receivers_list == null) {
      receivers_list = [];
      for (var i = 1; i <= jiff.party_count; i++) {
        receivers_list.push(i);
      }
    }
    if (senders_list == null) {
      senders_list = [];
      for (var i = 1; i <= jiff.party_count; i++) {
        senders_list.push(i);
      }
    }

    var shares = jiff_share(jiff, n, threshold, receivers_list, senders_list, Zp);
    var share = shares[senders_list[0]];
    if (share != null) // only do this if you are a receiving party.
    {
      for (var i = 1; i < senders_list.length; i++) {
        share = share.sadd(shares[senders_list[i]]);
      }
    }

    return share;
  }

  /**
   * Use the server to generate shares for a random bit, zero, random non-zero number, or a random number.
   * The parties will not know the value of the number (unless the request is for shares of zero) nor other parties' shares.
   * @param {jiff-instance} jiff - the jiff instance.
   * @param {object} options - an object with these properties:
   *                           { "number": number, "bit": boolean, "nonzero": boolean, "max": number, "count": number}
   * @param {array} receivers_list - array of party ids that want to receive the triplet shares, by default, this includes all parties. [optional]
   * @param {number} threshold - the minimimum number of parties needed to reconstruct the number.
   * @param {number} Zp - the modulos (if null then the default Zp for the instance is used). [optional]
   * @param {string} number_id - the number id which is used to identify this request, so that every party
   *                             gets a share from the same number for every matching instruction. An automatic number id
   *                             is generated by increasing a local counter, default ids suffice when all parties execute the
   *                             instructions in the same order. [optional]
   * @return {secret-share} - this party's share of the generated number.
   */
  function jiff_server_share_number(jiff, options, receivers_list, threshold, Zp, number_id) {
    if (Zp == null) {
      Zp = jiff.Zp;
    }
    if (receivers_list == null) {
      receivers_list = [];
      for (var i = 1; i <= jiff.party_count; i++) {
        receivers_list.push(i);
      }
    }
    if (threshold == null) {
      threshold = receivers_list.length;
    }

    // Get the id of the number.
    if (number_id == null) {
      number_id = jiff.counters.gen_number_id(receivers_list);
    }

    if(options == null) options = {};
    if(options.count == null) options.count = 1;

    var msg = { number_id: number_id, receivers: receivers_list, threshold: threshold, Zp: Zp };
    msg = Object.assign(msg, options);
    msg = JSON.stringify(msg);

    // Setup deferreds to handle receiving the triplets later.
    var shares = [];
    for(var i = 0; i < options.count; i++) {
      var deferred = $.Deferred();
      jiff.deferreds[number_id+":"+i] = deferred;
      shares[i] = jiff.secret_share(jiff, false, deferred.promise(), undefined, receivers_list, threshold, Zp, number_id+":"+i);
    }

    // Send a request to the server.
    if (jiff.id == 's1') {
      jiff.numbers_socket.safe_emit('number', msg);
    } else {
      jiff.numbers_socket.safe_emit('number', jiff.hooks.encryptSign(msg, jiff.keymap['s1'], jiff.secret_key, 'number'));
    }

    return shares;
  }

  /**
   * Store the received share of a previously requested number from the server.
   * @param {jiff-instance} jiff - the jiff instance.
   * @param {array<{"number": {value}, "number_id": {string}}>} numbers - an array of number values and ids
   */
  function receive_server_share_number(jiff, numbers) {
    share = jiff.execute_array_hooks('receiveNumbers', [jiff, numbers], 1);

    // Deferred is already setup, resolve it.
    for(var i = 0; i < numbers.length; i++) {
      var number_id = numbers[i]["number_id"];
      var share = numbers[i]["number"];

      jiff.deferreds[number_id].resolve(share);
      jiff.deferreds[number_id] = null;
    }
  }

  /**
   * Share an array of values. Each sender may have an array of different length. This is handled by the lengths parameter.
   * This function will reveal the lengths of the shared array.
   * If parties would like to keep the lengths of their arrays secret, they should agree on some "max" length apriori (either under MPC
   * or as part of the logistics of the computation), all their arrays should be padded to that length by using approriate default/identity
   * values.
   * @param {array} array - the array to be shared.
   * @param {null|number|object} lengths - the lengths of the arrays to be shared, has the following options:
   *                                       1. null: lengths are unknown, each sender will publicly reveal the lengths of its own array.
   *                                       2. number: all arrays are of this length
   *                                       3. object: { 'sender_party_id': length }: must specify the length of the array for each sender.
   * @param {number} threshold - the minimimum number of parties needed to reconstruct the secret, defaults to all the recievers. [optional]
   * @param {array} receivers_list - array of party ids to share with, by default, this includes all parties. [optional]
   * @param {array} senders_list - array of party ids to receive from, by default, this includes all parties. [optional]
   * @param {number} Zp - the modulos (if null then the default Zp for the instance is used). [optional]
   * @param {string|number} base_share_id - the base tag used to tag the messages sent by this share operation, every element of the array
   *                                   will get a unique id based on the concatenation of base_share_id and the index of the element.
   *                                   This tag is used so that parties distinguish messages belonging to this share operation from
   *                                   other share operations between the same parties (when the order of execution is not
   *                                   deterministic). An automatic id is generated by increasing a local counter, default
   *                                   ids suffice when all parties execute all sharing operations with the same senders
   *                                   and receivers in the same order. [optional]
   * @returns {promise} if the calling party is a receiver then a promise to the shared arrays is returned, the promise will provide an object
   *                    formated as follows: { <party_id>: [ <1st_share>, <2nd_share>, ..., <(lengths[party_id])th_share> ] }
   *                    where the party_ids are those of the senders.
   *                    if the calling party is not a receiver, then null is returned.
   */
  function jiff_share_array(jiff, array, lengths, threshold, receivers_list, senders_list, Zp, share_id) {
    // Check format of lengths
    if (lengths != null && typeof(lengths) !== 'number' && typeof(lengths) !== 'object') {
      throw 'share_array: unrecognized lengths'
    }

    // Default values
    if (receivers_list == null) {
      receivers_list = [];
      for (var i = 1; i <= jiff.party_count; i++) {
        receivers_list.push(i);
      }
    }
    if (senders_list == null) {
      senders_list = [];
      for (var i = 1; i <= jiff.party_count; i++) {
        senders_list.push(i);
      }
    }

    var isReceiving = receivers_list.indexOf(jiff.id) > -1;
    if (senders_list.indexOf(jiff.id) == -1 && !isReceiving) {
      return null;
    } // This party is neither a sender nor a receiver, do nothing!

    // compute operation id
    receivers_list.sort(); // sort to get the same order
    senders_list.sort();
    if (share_id == null) {
      share_id = jiff.counters.gen_share_id(receivers_list, senders_list) + ':array:';
    }

    // wrap around result of share_array
    var share_array_deferred = $.Deferred();
    var share_array_promise = share_array_deferred.promise();

    // figure out lengths by having each party emit their length publicly
    if (lengths == null) {
      lengths = {};
      var total = 0;
      if (senders_list.indexOf(jiff.id) > -1) {
        total = 1; // we have our own length since we are a sender
        lengths[jiff.id] = array.length;

        // send the length of this party's array to all receivers
        jiff.emit(share_id + 'length', receivers_list, array.length);
      }

      jiff.listen(share_id + 'length', function (sender, message) {
        lengths[sender] = message;
        total++;
        if (total == senders_list.length) {
          delete jiff.listeners[share_id + 'length'];
          share_array_deferred.resolve(lengths);
        }
      });
    }

    // All arrays are of the same length
    else if (typeof(lengths) === 'number') {
      var l = lengths;
      lengths = {};
      for (var i = 0; i < senders_list.length; i++) {
        lengths[senders_list[i]] = l;
      }

      share_array_deferred.resolve(lengths);
    }

    // Lengths of the different arrays are all provided
    else {
      for (var i = 0; i < senders_list.length; i++) {
        if (lengths[senders_list[i]] == null) {
          throw 'share_array: missing length'
        }
      }

      share_array_deferred.resolve(lengths);
    }

    // lengths are now set, start sharing
    share_array_promise = share_array_promise.then(function (lengths) {
      // compute the number of sharing rounds
      var max = 0;
      for (var i = 0; i < senders_list.length; i++) {
        var l = lengths[senders_list[i]];
        max = l > max ? l : max;
      }

      // Store results here
      var results = {};
      if (isReceiving) {
        for (var i = 0; i < senders_list.length; i++) {
          results[senders_list[i]] = [];
        }
      }

      // share every round
      for (var r = 0; r < max; r++) {
        var round_senders = [];
        for (var i = 0; i < senders_list.length; i++) {
          if (lengths[senders_list[i]] > r) {
            round_senders.push(senders_list[i]);
          }
        }

        var value = r < array.length ? array[r] : null;
        var round_results = jiff.share(value, threshold, receivers_list, round_senders, Zp, share_id + 'round:' + r);

        for (var sender_id in round_results) {
          if (round_results.hasOwnProperty(sender_id)) {
            results[sender_id].push(round_results[sender_id]);
          }
        }
      }

      return results;
    });

    return isReceiving ? share_array_promise : null;
  }

  /**
   * Create a new share.
   * A share is a value wrapper with a share object, it has a unique id
   * (per computation instance), and a pointer to the instance it belongs to.
   * A share also has methods for performing operations.
   * @param {jiff-instance} jiff - the jiff instance.
   * @param {boolean} ready - whether the value of the share is ready or deferred.
   * @param {promise} promise - a promise to the value of the share.
   * @param {number} value - the value of the share (null if not ready).
   * @param {array} holders - the parties that hold all the corresponding shares (must be sorted).
   * @param {number} threshold - the minimimum number of parties needed to reconstruct the secret.
   * @param {number} Zp - the modulos under which this share was created.
   * @param {string} id - this share's id (should be unique). [optional]
   * @returns {secret-share} the secret share object containing the give value.
   *
   */
  function secret_share(jiff, ready, promise, value, holders, threshold, Zp, id) {
    /**
     * Internal helpers for operations inside/on a share. This is not exposed to the external code,
     * except through the createSecretShare hook. Modify existing helpers or add more in your extensions
     * to avoid having to re-write and duplicate the code for primitives.
     */
     var share_helpers = {
       '+': function(v1, v2) { return v1 + v2; },
       '-': function(v1, v2) { return v1 - v2; },
       '*': function(v1, v2) { return v1 * v2; },
       '/': function(v1, v2) { return v1 / v2; },
       '<': function(v1, v2) { return v1 < v2; },
       'floor': function(v) { return Math.floor(v); },
       'ceil': function(v) { return Math.ceil(v); },
       'floor/': function(v1, v2) { return Math.floor(v1 / v2); },
       'pow': function(v1, v2) { return Math.pow(v1, v2); },
       'binary': function(v) { return v == 1 || v == 0; }
     };

    /**
     * Secret share objects: provides API to perform operations on shares securly, wrap promises
     * and communication primitives to ensure operations are executed when shares are available (asynchrounously)
     * without requiring the user to perform promise management/synchronization.
     * @namespace secret-share
     */
    var self = {};

    /**
     * @member {jiff-instance} jiff
     * @memberof secret-share
     */
    self.jiff = jiff;

    /**
     * @member {boolean} ready
     * @memberof secret-share
     */
    self.ready = ready;

    /**
     * @member {promise} promise
     * @memberof secret-share
     */
    self.promise = promise;
    /**
     * @member {number} value
     * @memberof secret-share
     */
    self.value = value;
    /**
     * @member {array} holders
     * @memberof secret-share
     */
    self.holders = holders;
    /**
     * @member {array} threshold
     * @memberof secret-share
     */
    self.threshold = threshold;
    /**
     * @member {number} Zp
     * @memberof secret-share
     */
    self.Zp = Zp;

    if (id == null) {
      id = jiff.counters.gen_share_obj_id();
    }

    /**
     * @member {string} id
     * @memberof secret-share
     */
    self.id = id;

    /**
     * Gets the value of this share.
     * @method valueOf
     * @returns {number} the value (undefined if not ready yet).
     * @memberof secret-share
     */
    self.valueOf = function () {
      if (ready) {
        return self.value;
      } else {
        return undefined;
      }
    };

    /**
     * Gets a string representation of this share.
     * @method toString
     * @returns {string} the id and value of the share as a string.
     * @memberof secret-share
     */
    self.toString = function () {
      if (ready) {
        return self.id + ': ' + self.value;
      } else {
        return self.id + ': <deferred>';
      }
    };

    /**
     * Logs an error.
     * @method error
     * @memberof secret-share
     */
    self.error = function () {
      console.log('Error receiving ' + self.toString());
    };

    /**
     * Receives the value of this share when ready.
     * @method receive_share
     * @param {number} value - the value of the share.
     * @memberof secret-share
     */
    self.receive_share = function (value) {
      self.value = value; self.ready = true; self.promise = null;
    };

    /**
     * Joins the pending promises of this share and the given share.
     * @method pick_promise
     * @param {secret-share} o - the other share object.
     * @returns {promise} the joined promise for both shares (or whichever is pending).
     * @memberof secret-share
     */
    self.pick_promise = function (o) {
      if (self.ready && o.ready) {
        return null;
      }

      if (self.ready) {
        return o.promise;
      } else if (o.ready) {
        return self.promise;
      } else {
        return Promise.all([self.promise, o.promise]);
      }
    };

    /**
     * Checks if the given parameter is a constant, used to determine whether constant or secret
     * operations should be executed.
     * @param {number/object} o - the parameter to determine.
     * @return true if o is a valid constant, false otherwise.
     */
    self.isConstant = function (o) {
      return typeof(o) === 'number';
    }

    /**
     * Reshares/refreshes the sharing of this number, used before opening to keep the share secret.
     * @method refresh
     * @param {string} op_id - the operation id with which to tag the messages sent by this refresh, by default
     *                         an automatic operation id is generated by increasing a local counter, default operation ids
     *                         suffice when all parties execute the instructions in the same order. [optional]
     * @returns {secret-share} a new share of the same number.
     * @memberof secret-share
     */
    self.refresh = function(op_id) {
      return self.isadd(self.jiff.server_generate_and_share({"number": 0}, self.holders, self.threshold, self.Zp, op_id)[0]);
    };

    /**
     * Reveals/Opens the value of this share.
     * @method open
     * @param {function(number)} success - the function to handle successful open.
     * @param {function(string)} error - the function to handle errors and error messages. [optional]
     * @returns {promise} a (JQuery) promise to the open value of the secret.
     * @throws error if share does not belong to the passed jiff instance.
     * @memberof secret-share
     */
    self.open = function (success, failure) {
      if (failure == null) {
        failure = self.error;
      }
      var promise = self.jiff.open(self);
<<<<<<< HEAD
      if(promise != null && success != null) promise.then(success, failure);
=======
      if (promise != null && success != null) {
        promise = promise.then(success, failure);
      }
>>>>>>> 540a867b
      return promise;
    };

    /**
     * Reveals/Opens the value of this share to a specific array of parties.
     * @method open_to
     * @param {array} parties - the ids of parties to reveal secret to.
     * @param {function(number)} success - the function to handle successful open.
     * @param {function(string)} error - the function to handle errors and error messages. [optional]
     * @memberof secret-share
     */
    self.open_to = function (parties, success, failure) {
      if (failure == null) {
        failure = self.error;
      }
      var promise = self.jiff.open(self, parties);
      if (promise != null && success != null) {
        promise = promise.then(success, failure);
      }
      return promise;
    };

    /**
     * Generic Addition.
     * Uses either the constant or secret version of this operator depending on type of paramter.
     * @method add
     * @param {number/secret-share} o - the other operand (can be either number or share).
     * @return {secret-share} this party's share of the result.
     * @memberof secret-share
     */
    self.add = function (o) {
      if (self.isConstant(o)) {
        return self.cadd(o);
      }
      return self.sadd(o);
    }

    /**
     * Generic Subtraction.
     * Uses either the constant or secret version of this operator depending on type of paramter.
     * @method sub
     * @param {number/secret-share} o - the other operand (can be either number or share).
     * @return {secret-share} this party's share of the result.
     * @memberof secret-share
     */
    self.sub = function (o) {
      if (self.isConstant(o)) {
        return self.csub(o);
      }
      return self.ssub(o);
    }

    /**
     * Generic Multiplication.
     * Uses either the constant or secret version of this operator depending on type of paramter.
     * @method mult
     * @param {number/secret-share} o - the other operand (can be either number or share).
     * @param {string} op_id - the operation id which is used to identify this multiplication (and internally, the corresponding beaver triplet).
     *                         This id must be unique, and must be passed by all parties to the same instruction.
     *                         this ensures that every party gets a share from the same triplet for every matching instruction. An automatic id
     *                         is generated by increasing a local counter, default ids suffice when all parties execute the
     *                         instructions in the same order. Only used if secret multiplication is used. [optional]
     * @return {secret-share} this party's share of the result.
     * @memberof secret-share
     */
    self.mult = function (o, op_id) {
      if (self.isConstant(o)) {
        return self.cmult(o);
      }
      return self.smult(o, op_id);
    }

    /**
     * Generic XOR for bits (both this and o have to be bits to work correctly).
     * Uses either the constant or secret version of this operator depending on type of paramter.
     * @method xor_bit
     * @param {number/secret-share} o - the other operand (can be either number or share).
     * @param {string} op_id - the operation id which is used to identify this operation.
     *                         This id must be unique, and must be passed by all parties to the same instruction, to
     *                         ensure that corresponding instructions accross different parties are matched correctly.
     *                         Only used if secret xor is used. [optional].
     * @return {secret-share} this party's share of the result, the final result is 1 if this < o, and 0 otherwise.
     * @return {secret-share} this party's share of the result.
     * @memberof secret-share
     */
    self.xor_bit = function (o, op_id) {
      if (self.isConstant(o)) {
        return self.cor_bit(o);
      }
      return self.sor_bit(o, op_id);
    }

    /**
     * Generic OR for bits (both this and o have to be bits to work correctly).
     * Uses either the constant or secret version of this operator depending on type of paramter.
     * @method or_bit
     * @param {number/secret-share} o - the other operand (can be either number or share).
     * @param {string} op_id - the operation id which is used to identify this operation.
     *                         This id must be unique, and must be passed by all parties to the same instruction, to
     *                         ensure that corresponding instructions accross different parties are matched correctly.
     *                         Only used if secret or is used. [optional].
     * @return {secret-share} this party's share of the result.
     * @memberof secret-share
     */
    self.or_bit = function (o, op_id) {
      if (self.isConstant(o)) {
        return self.cxor_bit(o);
      }
      return self.sxor_bit(o, op_id);
    }

    /**
     * Generic Greater or equal.
     * Uses either the constant or secret version of this operator depending on type of paramter.
     * @method gteq
     * @param {number/secret-share} o - the other operand (can be either number or share).
     * @param {string} op_id - the operation id which is used to identify this operation.
     *                         This id must be unique, and must be passed by all parties to the same instruction, to
     *                         ensure that corresponding instructions accross different parties are matched correctly [optional].
     * @return {secret-share} this party's share of the result.
     * @memberof secret-share
     */
    self.gteq = function (o, op_id) {
      if (self.isConstant(o)) {
        return self.cgteq(o, op_id);
      }
      return self.sgteq(o);
    }

    /**
     * Generic Greater than.
     * Uses either the constant or secret version of this operator depending on type of paramter.
     * @method gt
     * @param {number/secret-share} o - the other operand (can be either number or share).
     * @param {string} op_id - the operation id which is used to identify this operation.
     *                         This id must be unique, and must be passed by all parties to the same instruction, to
     *                         ensure that corresponding instructions accross different parties are matched correctly [optional].
     * @return {secret-share} this party's share of the result.
     * @memberof secret-share
     */
    self.gt = function (o, op_id) {
      if (self.isConstant(o)) {
        return self.cgt(o, op_id);
      }
      return self.sgt(o, op_id);
    }

    /**
     * Generic Less or equal.
     * Uses either the constant or secret version of this operator depending on type of paramter.
     * @method lteq
     * @param {number/secret-share} o - the other operand (can be either number or share).
     * @param {string} op_id - the operation id which is used to identify this operation.
     *                         This id must be unique, and must be passed by all parties to the same instruction, to
     *                         ensure that corresponding instructions accross different parties are matched correctly [optional].
     * @return {secret-share} this party's share of the result.
     * @memberof secret-share
     */
    self.lteq = function (o, op_id) {
      if (self.isConstant(o)) {
        return self.clteq(o, op_id);
      }
      return self.slteq(o, op_id);
    }

    /**
     * Generic Less than.
     * Uses either the constant or secret version of this operator depending on type of paramter.
     * @method lt
     * @param {number/secret-share} o - the other operand (can be either number or share).
     * @param {string} op_id - the operation id which is used to identify this operation.
     *                         This id must be unique, and must be passed by all parties to the same instruction, to
     *                         ensure that corresponding instructions accross different parties are matched correctly [optional].
     * @return {secret-share} this party's share of the result.
     * @memberof secret-share
     */
    self.lt = function (o, op_id) {
      if (self.isConstant(o)) {
        return self.clt(o, op_id);
      }
      return self.slt(o, op_id);
    }

    /**
     * Generic Equals.
     * Uses either the constant or secret version of this operator depending on type of paramter.
     * @method eq
     * @param {number/secret-share} o - the other operand (can be either number or share).
     * @param {string} op_id - the operation id which is used to identify this operation.
     *                         This id must be unique, and must be passed by all parties to the same instruction, to
     *                         ensure that corresponding instructions accross different parties are matched correctly [optional].
     * @return {secret-share} this party's share of the result.
     * @memberof secret-share
     */
    self.eq = function (o, op_id) {
      if (self.isConstant(o)) {
        return self.ceq(o, op_id);
      }
      return self.seq(o, op_id);
    }

    /**
     * Generic Not Equals.
     * Uses either the constant or secret version of this operator depending on type of paramter.
     * @method neq
     * @param {number/secret-share} o - the other operand (can be either number or share).
     * @param {string} op_id - the operation id which is used to identify this operation.
     *                         This id must be unique, and must be passed by all parties to the same instruction, to
     *                         ensure that corresponding instructions accross different parties are matched correctly [optional].
     * @return {secret-share} this party's share of the result.
     * @memberof secret-share
     */
    self.neq = function (o, op_id) {
      if (self.isConstant(o)) {
        return self.cneq(o, op_id);
      }
      return self.sneq(o, op_id);
    }

    /**
     * Generic Integer Divison.
     * Uses either the constant or secret version of this operator depending on type of paramter.
     * @method div
     * @param {number/secret-share} o - the other operand (can be either number or share).
     * @param {number} l - the maximum bit length of the two shares. [optional]
     * @param {string} op_id - the operation id which is used to identify this operation.
     *                         This id must be unique, and must be passed by all parties to the same instruction, to
     *                         ensure that corresponding instructions accross different parties are matched correctly [optional].
     * @return {secret-share} this party's share of the result.
     * @memberof secret-share
     */
    self.div = function (o, l, op_id) {
      if (self.isConstant(o)) {
        return self.cdiv(o, l, op_id);
      }
      return self.sdiv(o, l, op_id);
    }

    /**
     * Addition with a constant.
     * @method cadd
     * @param {number} cst - the constant to add.
     * @return {secret-share} this party's share of the result.
     * @memberof secret-share
     */
    self.cadd = function (cst) {
      if (!(self.isConstant(cst))) {
        throw 'parameter should be a number (+)';
      }

      if (self.ready) // if share is ready
      {
        return self.jiff.secret_share(self.jiff, true, null, self.jiff.helpers.mod(share_helpers['+'](self.value, cst), self.Zp), self.holders, self.threshold, self.Zp);
      }

      var promise = self.promise.then(function () {
        return self.jiff.helpers.mod(share_helpers['+'](self.value, cst), self.Zp);
      }, self.error);
      return self.jiff.secret_share(self.jiff, false, promise, undefined, self.holders, self.threshold, self.Zp);
    };

    /**
     * Subtraction with a constant.
     * @method csub
     * @param {number} cst - the constant to subtract from this share.
     * @return {secret-share} this party's share of the result.
     * @memberof secret-share
     */
    self.csub = function (cst) {
      if (!(self.isConstant(cst))) {
        throw 'parameter should be a number (-)';
      }

      if (self.ready) // if share is ready
      {
        return self.jiff.secret_share(self.jiff, true, null, self.jiff.helpers.mod(share_helpers['-'](self.value, cst), self.Zp), self.holders, self.threshold, self.Zp);
      }

      var promise = self.promise.then(function () {
        return self.jiff.helpers.mod(share_helpers['-'](self.value, cst), self.Zp);
      }, self.error);
      return self.jiff.secret_share(self.jiff, false, promise, undefined, self.holders, self.threshold, self.Zp);
    }

    /**
     * Multiplication by a constant.
     * @method cmult
     * @param {number} cst - the constant to multiply to this share.
     * @return {secret-share} this party's share of the result.
     * @memberof secret-share
     */
    self.cmult = function (cst) {
      if (!(self.isConstant(cst))) {
        throw 'parameter should be a number (*)';
      }

      if (self.ready) // if share is ready
      {
        return self.jiff.secret_share(self.jiff, true, null, self.jiff.helpers.mod(share_helpers['*'](self.value, cst), self.Zp), self.holders, self.threshold, self.Zp);
      }

      var promise = self.promise.then(function () {
        return self.jiff.helpers.mod(share_helpers['*'](self.value, cst), self.Zp);
      }, self.error);
      return self.jiff.secret_share(self.jiff, false, promise, undefined, self.holders, self.threshold, self.Zp);
    };

    /**
     * Division by a constant factor of the number represented by the share.
     * @method cdivfac
     * @param {number} cst - the constant by which to divide the share.
     * @return {secret-share} this party's share of the result.
     * @memberof secret-share
     */
    self.cdivfac = function (cst) {
      if (!(self.isConstant(cst))) {
        throw 'Parameter should be a number (cdivfac)';
      }

      var inv = jiff.helpers.extended_gcd(cst, self.Zp)[0];

      if (self.ready) // If share is ready.
      {
        return self.jiff.secret_share(self.jiff, true, null, self.jiff.helpers.mod(share_helpers['*'](self.value, inv), self.Zp), self.holders, self.threshold, self.Zp);
      }

      var promise = self.promise.then(function () {
        return self.jiff.helpers.mod(share_helpers['*'](self.value, inv), self.Zp);
      }, self.error);
      return self.jiff.secret_share(self.jiff, false, promise, undefined, self.holders, self.threshold, self.Zp);
    };

    /**
     * Addition of two secret shares.
     * @method sadd
     * @param {secret-share} o - the share to add to this share.
     * @return {secret-share} this party's share of the result.
     * @memberof secret-share
     */
    self.sadd = function (o) {
      if (!(o.jiff === self.jiff)) {
        throw 'shares do not belong to the same instance (+)';
      }
      if (!self.jiff.helpers.Zp_equals(self, o)) {
        throw 'shares must belong to the same field (+)';
      }
      if (!self.jiff.helpers.array_equals(self.holders, o.holders)) {
        throw 'shares must be held by the same parties (+)';
      }

      // add the two shares when ready locally
      var ready_add = function () {
        return self.jiff.helpers.mod(share_helpers['+'](self.value, o.value), self.Zp);
      }

      if (self.ready && o.ready) // both shares are ready
      {
        return self.jiff.secret_share(self.jiff, true, null, ready_add(), self.holders, max(self.threshold, o.threshold), self.Zp);
      }

      // promise to execute ready_add when both are ready
      var promise = self.pick_promise(o).then(ready_add, self.error);
      return self.jiff.secret_share(self.jiff, false, promise, undefined, self.holders, max(self.threshold, o.threshold), self.Zp);
    };

    /**
     * Subtraction of two secret shares.
     * @method ssub
     * @param {secret-share} o - the share to subtract from this share.
     * @return {secret-share} this party's share of the result.
     * @memberof secret-share
     */
    self.ssub = function (o) {
      if (!(o.jiff === self.jiff)) {
        throw 'shares do not belong to the same instance (-)';
      }
      if (!self.jiff.helpers.Zp_equals(self, o)) {
        throw 'shares must belong to the same field (-)';
      }
      if (!self.jiff.helpers.array_equals(self.holders, o.holders)) {
        throw 'shares must be held by the same parties (-)';
      }

      // add the two shares when ready locally
      var ready_sub = function () {
        return self.jiff.helpers.mod(share_helpers['-'](self.value, o.value), self.Zp);
      }

      if (self.ready && o.ready) // both shares are ready
      {
        return self.jiff.secret_share(self.jiff, true, null, ready_sub(), self.holders, max(self.threshold, o.threshold), self.Zp);
      }

      // promise to execute ready_add when both are ready
      var promise = self.pick_promise(o).then(ready_sub, self.error);
      return self.jiff.secret_share(self.jiff, false, promise, undefined, self.holders, max(self.threshold, o.threshold), self.Zp);
    };

    /**
     * Multiplication of two secret shares through Beaver Triplets.
     * @method smult
     * @param {secret-share} o - the share to multiply with.
     * @param {string} op_id - the operation id which is used to identify this multiplication (and internally, the corresponding beaver triplet).
     *                         This id must be unique, and must be passed by all parties to the same instruction.
     *                         this ensures that every party gets a share from the same triplet for every matching instruction. An automatic id
     *                         is generated by increasing a local counter, default ids suffice when all parties execute the
     *                         instructions in the same order. [optional]
     * @return {secret-share} this party's share of the result.
     * @memberof secret-share
     */
    self.smult = function (o, op_id) {
      if (!(o.jiff === self.jiff)) {
        throw 'shares do not belong to the same instance (*)';
      }
      if (!self.jiff.helpers.Zp_equals(self, o)) {
        throw 'shares must belong to the same field (*)';
      }
      if (!self.jiff.helpers.array_equals(self.holders, o.holders)) {
        throw 'shares must be held by the same parties (*)';
      }

      if (op_id == null) {
        op_id = self.jiff.counters.gen_op_id('*', self.holders);
      }

      var final_deferred = $.Deferred();
      var final_promise = final_deferred.promise();
      var result = self.jiff.secret_share(self.jiff, false, final_promise, undefined, self.holders, max(self.threshold, o.threshold), self.Zp, 'share:'+op_id);

      // Get shares of triplets.
      var triplet = jiff.triplet(self.holders, max(self.threshold, o.threshold), self.Zp, op_id+':triplet');

      var a = triplet[0];
      var b = triplet[1];
      var c = triplet[2];

      // d = s - a. e = o - b.
      var d = self.isadd(a.icmult(-1));
      var e = o.isadd(b.icmult(-1));

      // Open d and e.
      // The only communication cost.
      var e_promise = self.jiff.internal_open(e, e.holders, op_id+':open1');
      var d_promise = self.jiff.internal_open(d, d.holders, op_id+':open2');
      Promise.all([e_promise, d_promise]).then(function (arr) {
        var e_open = arr[0];
        var d_open = arr[1];

        // result_share = d_open * e_open + d_open * b_share + e_open * a_share + c.
        var t1 = self.jiff.helpers.mod(share_helpers['*'](d_open, e_open), self.Zp);
        var t2 = b.icmult(d_open);
        var t3 = a.icmult(e_open);

        // All this happens locally.
        var final_result = t2.icadd(t1);
        final_result = final_result.isadd(t3);
        final_result = final_result.isadd(c);

        if (final_result.ready) {
          final_deferred.resolve(final_result.value);
        } else // Resolve the deferred when ready.
        {
          final_result.promise.then(function () {
            final_deferred.resolve(final_result.value);
          });
        }
      });

      return result;
    };

    /**
     * Multiplication of two secret shares through BGW protocol.
     * @method smult_bgw
     * @param {share-object} o - the share to multiply with.
     * @param {string} op_id - the operation id which is used to identify this multiplication (and internally, the corresponding beaver triplet).
     *                         This id must be unique, and must be passed by all parties to the same instruction.
     *                         this ensures that every party gets a share from the same triplet for every matching instruction. An automatic id
     *                         is generated by increasing a local counter, default ids suffice when all parties execute the
     *                         instructions in the same order. [optional]
     * @return {share-object} this party's share of the result.
     * @memberof secret-share
     */

    self.smult_bgw = function (o, op_id) {
      if (!(o.jiff === self.jiff)) {
        throw 'shares do not belong to the same instance (*)';
      }
      if (!self.jiff.helpers.Zp_equals(self, o)) {
        throw 'shares must belong to the same field (*)';
      }
      if (!self.jiff.helpers.array_equals(self.holders, o.holders)) {
        throw 'shares must be held by the same parties (*)';
      }
      if ((self.threshold - 1) + (o.threshold - 1) > self.holders.length - 1) {
        throw 'threshold too high for BGW (*)';
      }

      if (op_id == null) {
        op_id = self.jiff.counters.gen_op_id('bgw*', self.holders);
      }

      var final_deferred = $.Deferred();
      var final_promise = final_deferred.promise();
      var result = self.jiff.secret_share(self.jiff, false, final_promise, undefined, self.holders, max(self.threshold, o.threshold), self.Zp, 'share:'+op_id);

      Promise.all([self.promise, o.promise]).then(
        function () {
          // Get Shares  of z
          var zi =  self.jiff.helpers.mod(share_helpers['*'](self.value, o.value), self.Zp);
          final_deferred.resolve(zi);
        });

      return result.change_threshold(max(self.threshold, o.threshold));
    };

    /**
     * change of threshold for a single share
     * @method change_threshold
     * @param {number} threshold - the new threshold
     * @param {string} op_id - the operation id which is used to identify this multiplication (and internally, the corresponding beaver triplet).
     *                         This id must be unique, and must be passed by all parties to the same instruction.
     *                         this ensures that every party gets a share from the same triplet for every matching instruction. An automatic id
     *                         is generated by increasing a local counter, default ids suffice when all parties execute the
     *                         instructions in the same order. [optional]
     * @return {share-object} this party's share of the result under the new threshold
     * @memberof secret-share
     */
    self.change_threshold = function (threshold, op_id) {
      if (op_id == null) {
        op_id = self.jiff.counters.gen_op_id('threshold_change:', self.holders);
      }

      var final_deferred = $.Deferred();
      var final_promise = final_deferred.promise();
      var result = self.jiff.secret_share(self.jiff, false, final_promise, undefined, self.holders, threshold, self.Zp, 'share:'+op_id);

      var ready_threshold = function() {
        var intermediate_shares = self.jiff.internal_share(self.value, threshold, self.holders, self.holders, self.Zp, op_id);
        var promises = [];
        
        for (var i = 0; i < self.holders.length; i++) {
          var party_id = self.holders[i];
          promises.push(intermediate_shares[party_id].promise);
        }

        // Reduce the degree of the polynomial back to n/2
        // potentially no need to wait on promises.......
        var promise = Promise.all(promises).then(function () {
          var reconstruct_parts = [];
          for (var i = 0; i < self.holders.length; i++) {
            var party_id = self.holders[i];
            //shamir reconstruct takes an array of objects
            //has attributes: {value: x, sender_id: y, Zp: jiff_instance.Zp}
            reconstruct_parts[i] = { value: intermediate_shares[party_id].value, sender_id: party_id, Zp: self.Zp };
          }
          var value = exports.sharing_schemes.shamir_reconstruct(self.jiff, reconstruct_parts);
          final_deferred.resolve(value);
        });
      };

      if(self.ready) ready_threshold();
      else self.promise.then(ready_threshold);

      return result;
    };

    /**
     * bitwise-XOR with a constant (BOTH BITS).
     * @method cxor_bit
     * @param {number} cst - the constant bit to XOR with (0 or 1).
     * @return {secret-share} this party's share of the result.
     * @memberof secret-share
     */
    self.cxor_bit = function(cst) {
      if (!(self.isConstant(cst))) throw "parameter should be a number (^)";
      if(!share_helpers['binary'](cst)) throw "parameter should be binary (^)";

      return self.icadd(cst).issub(self.icmult(cst).icmult(2));
    };

    /**
     * bitwise-OR with a constant (BOTH BITS).
     * @method cor_bit
     * @param {number} cst - the constant bit to OR with (0 or 1).
     * @return {secret-share} this party's share of the result.
     * @memberof secret-share
     */    
    self.cor_bit = function(cst) {
      if (!(self.isConstant(cst))) throw "parameter should be a number (|)";
      if(!share_helpers['binary'](cst)) throw "parameter should be binary (|)";

      return self.icadd(cst).issub(self.icmult(cst));
    };

    /**
     * bitwise-XOR of two secret shares OF BITS.
     * @method sxor_bit
     * @param {secret-share} o - the share to XOR with.
     * @param {string} op_id - the operation id which is used to identify this operation.
     *                         This id must be unique, and must be passed by all parties to the same instruction, to
     *                         ensure that corresponding instructions accross different parties are matched correctly [optional].
     * @return {secret-share} this party's share of the result, the final result is 1 if this < o, and 0 otherwise.
     * @return {secret-share} this party's share of the result.
     * @memberof secret-share
     */
    self.sxor_bit = function (o, op_id) {
      if (!(o.jiff === self.jiff)) {
        throw 'shares do not belong to the same instance (^)';
      }
      if (!self.jiff.helpers.Zp_equals(self, o)) {
        throw 'shares must belong to the same field (^)';
      }
      if (!self.jiff.helpers.array_equals(self.holders, o.holders)) {
        throw 'shares must be held by the same parties (^)';
      }

      return self.isadd(o).issub(self.ismult(o, op_id).icmult(2));
    };

    /**
     * OR of two secret shares OF BITS.
     * @method sor_bit
     * @param {secret-share} o - the share to OR with.
     * @param {string} op_id - the operation id which is used to identify this operation.
     *                         This id must be unique, and must be passed by all parties to the same instruction, to
     *                         ensure that corresponding instructions accross different parties are matched correctly [optional].
     * @return {secret-share} this party's share of the result, the final result is 1 if this < o, and 0 otherwise.
     * @return {secret-share} this party's share of the result.
     * @memberof secret-share
     */    
    self.sor_bit = function(o, op_id) {
      if (!(o.jiff === self.jiff)) throw "shares do not belong to the same instance (|)";
      if (!self.jiff.helpers.Zp_equals(self, o)) throw "shares must belong to the same field (|)";
      if (!self.jiff.helpers.array_equals(self.holders, o.holders)) throw "shares must be held by the same parties (|)";

      return self.isadd(o).issub(self.ismult(o, op_id));
    };

    /**
     * Greater than or equal with another share.
     * @method sgteq
     * @param {secret-share} o - the other share.
     * @param {string} op_id - the operation id which is used to identify this operation.
     *                         This id must be unique, and must be passed by all parties to the same instruction, to
     *                         ensure that corresponding instructions accross different parties are matched correctly [optional].
     * @return {secret-share} this party's share of the result, the final result is 1 if this >= o, and 0 otherwise.
     * @memberof secret-share
     */
    self.sgteq = function(o, op_id) {
      if (!(o.jiff === self.jiff)) throw "shares do not belong to the same instance (>=)";
      if (!self.jiff.helpers.Zp_equals(self, o)) throw "shares must belong to the same field (>=)";
      if (!self.jiff.helpers.array_equals(self.holders, o.holders)) throw "shares must be held by the same parties (>=)";

      if (op_id == null) {
        op_id = self.jiff.counters.gen_op_id('c>=', self.holders);
      }

      return self.islt(o, op_id).inot();
    };

    /**
     * Greater than with another share.
     * @method sgt
     * @param {secret-share} o - the other share.
     * @param {string} op_id - the operation id which is used to identify this operation.
     *                         This id must be unique, and must be passed by all parties to the same instruction, to
     *                         ensure that corresponding instructions accross different parties are matched correctly [optional].
     * @return {secret-share} this party's share of the result, the final result is 1 if this > o, and 0 otherwise.
     * @memberof secret-share
     */
    self.sgt = function (o, op_id) {
      if (!(o.jiff === self.jiff)) {
        throw 'shares do not belong to the same instance (>)';
      }
      if (!self.jiff.helpers.Zp_equals(self, o)) {
        throw 'shares must belong to the same field (>)';
      }
      if (!self.jiff.helpers.array_equals(self.holders, o.holders)) {
        throw 'shares must be held by the same parties (>)';
      }

      if (op_id == null) {
        op_id = self.jiff.counters.gen_op_id('c>', self.holders);
      }

      return o.islt(self, op_id);
    };

    /**
     * Less than or equal with another share.
     * @method slteq
     * @param {secret-share} o - the other share.
     * @param {string} op_id - the operation id which is used to identify this operation.
     *                         This id must be unique, and must be passed by all parties to the same instruction, to
     *                         ensure that corresponding instructions accross different parties are matched correctly [optional].
     * @return {secret-share} this party's share of the result, the final result is 1 if this <= o, and 0 otherwise.
     * @memberof secret-share
     */
    self.slteq = function (o, op_id) {
      if (!(o.jiff === self.jiff)) {
        throw 'shares do not belong to the same instance (<=)';
      }
      if (!self.jiff.helpers.Zp_equals(self, o)) {
        throw 'shares must belong to the same field (<=)';
      }
      if (!self.jiff.helpers.array_equals(self.holders, o.holders)) {
        throw 'shares must be held by the same parties (<=)';
      }

      if (op_id == null) {
        op_id = self.jiff.counters.gen_op_id('c<=', self.holders);
      }

      return o.islt(self, op_id).inot();
    };

    /**
     * Less than with another share.
     * @method slt
     * @param {secret-share} o - the other share.
     * @param {string} op_id - the operation id which is used to identify this operation.
     *                         This id must be unique, and must be passed by all parties to the same instruction, to
     *                         ensure that corresponding instructions accross different parties are matched correctly [optional].
     * @return {secret-share} this party's share of the result, the final result is 1 if this < o, and 0 otherwise.
     * @memberof secret-share
     */
    self.slt = function(o, op_id) {
      if (!(o.jiff === self.jiff)) throw "shares do not belong to the same instance (<)";
      if (!self.jiff.helpers.Zp_equals(self, o)) throw "shares must belong to the same field (<)";
      if (!self.jiff.helpers.array_equals(self.holders, o.holders)) throw "shares must be held by the same parties (<)";

      if(op_id == null)
        op_id = self.jiff.counters.gen_op_id("<", self.holders);
        
      var final_deferred = $.Deferred();
      var final_promise = final_deferred.promise();
      var result = self.jiff.secret_share(self.jiff, false, final_promise, undefined, self.holders, max(self.threshold, o.threshold), self.Zp, "share:"+op_id);

      var w = self.lt_halfprime(op_id+":halfprime:1");
      Promise.all([w.promise]).then(function() {
        var x = o.lt_halfprime(op_id+":halfprime:2");
        Promise.all([x.promise]).then(function() {
          var y = self.issub(o).lt_halfprime(op_id+":halfprime:3");
          Promise.all([y.promise]).then(function() {
            var xy = x.ismult(y, op_id+":smult1");
            var answer = x.icmult(-1).icadd(1).issub(y).isadd(xy).isadd(w.ismult(x.isadd(y).issub(xy.icmult(2)), op_id+":smult2"));
            
            if(answer.ready) final_deferred.resolve(answer.value);
            else answer.promise.then(function() { final_deferred.resolve(answer.value); });          
          });    
        });
      });

      return result;
    };

    /**
     * Greater than or equal with a constant.
     * @method cgteqn
     * @param {number} cst - the constant to compare with.
     * @param {string} op_id - the operation id which is used to identify this operation.
     *                         This id must be unique, and must be passed by all parties to the same instruction, to
     *                         ensure that corresponding instructions accross different parties are matched correctly [optional].
     * @return {secret-share} this party's share of the result, the final result is 1 if this >= cst, and 0 otherwise.
     * @memberof secret-share
     */
    self.cgteq = function (cst, op_id) {
      if (!(self.isConstant(cst))) {
        throw 'parameter should be a number (>=)';
      }

      if (op_id == null) {
        op_id = self.jiff.counters.gen_op_id('c>=', self.holders);
      }

      return self.iclt(cst, op_id).inot();
    }

    /**
     * Greater than with a constant.
     * @method cgt
     * @param {number} cst - the constant to compare with.
     * @param {string} op_id - the operation id which is used to identify this operation.
     *                         This id must be unique, and must be passed by all parties to the same instruction, to
     *                         ensure that corresponding instructions accross different parties are matched correctly [optional].default ids suffice when all parties execute the
     *                         instructions in the same order. [optional]
     * @return {secret-share} this party's share of the result, the final result is 1 if this > cst, and 0 otherwise.
     * @memberof secret-share
     */
    self.cgt = function(cst, op_id) {
      if (!(self.isConstant(cst))) throw "parameter should be a number (>)";

      if(op_id == null)
        op_id = self.jiff.counters.gen_op_id("c<", self.holders);

      var final_deferred = $.Deferred();
      var final_promise = final_deferred.promise();
      var result = self.jiff.secret_share(self.jiff, false, final_promise, undefined, self.holders, self.threshold, self.Zp, "share:"+op_id);
      
      var w = share_helpers['<'](cst, share_helpers['/'](self.Zp, 2)) ? 1 : 0;   
      var x = self.lt_halfprime(op_id+":halfprime:1");
      Promise.all([x.promise]).then(function() {
        var y = self.icmult(-1).icadd(cst).lt_halfprime(op_id+":halfprime:2");
        Promise.all([y.promise]).then(function() {
          var xy = y.ismult(x, op_id+":smult1");
          var answer = x.icmult(-1).icadd(1).issub(y).isadd(xy).isadd(x.isadd(y).issub(xy.icmult(2)).icmult(w));

          if(answer.ready) final_deferred.resolve(answer.value);
          else answer.promise.then(function() { final_deferred.resolve(answer.value); });          
        });
      });

      return result;
    };

    /**
     * Less than or equal with a constant.
     * @method clteq
     * @param {number} cst - the constant to compare with.
     * @param {string} op_id - the operation id which is used to identify this operation.
     *                         This id must be unique, and must be passed by all parties to the same instruction, to
     *                         ensure that corresponding instructions accross different parties are matched correctly [optional].
     * @return {secret-share} this party's share of the result, the final result is 1 if this <= cst, and 0 otherwise.
     * @memberof secret-share
     */
    self.clteq = function (cst, op_id) {
      if (!(self.isConstant(cst))) {
        throw 'parameter should be a number (<=)';
      }

      if (op_id == null) {
        op_id = self.jiff.counters.gen_op_id('c<=', self.holders);
      }

      return self.icgt(cst, op_id).inot();
    };

    /**
     * Less than with a constant.
     * @method clt
     * @param {number} cst - the constant to compare with.
     * @param {string} op_id - the operation id which is used to identify this operation.
     *                         This id must be unique, and must be passed by all parties to the same instruction, to
     *                         ensure that corresponding instructions accross different parties are matched correctly [optional].
     * @return {secret-share} this party's share of the result, the final result is 1 if this < cst, and 0 otherwise.
     * @memberof secret-share
     */
    self.clt = function (cst, op_id) {
      if (!(self.isConstant(cst))) {
        throw 'parameter should be a number (<)';
      }

      if(op_id == null)
        op_id = self.jiff.counters.gen_op_id("c<", self.holders);

      var final_deferred = $.Deferred();
      var final_promise = final_deferred.promise();
      var result = self.jiff.secret_share(self.jiff, false, final_promise, undefined, self.holders, self.threshold, self.Zp, "share:"+op_id);
      
      var w = self.lt_halfprime(op_id+":halfprime:1");
      Promise.all([w.promise]).then(function() {
        var x = share_helpers['<'](cst, share_helpers['/'](self.Zp, 2)) ? 1 : 0;
        var y = self.icsub(cst).lt_halfprime(op_id+":halfprime:2");
        Promise.all([y.promise]).then(function() {

          var xy = y.icmult(x);
          var answer = y.icmult(-1).icadd(1-x).isadd(xy).isadd(w.ismult(y.icadd(x).issub(xy.icmult(2)), op_id+":smult1"));
          
          if(answer.ready) final_deferred.resolve(answer.value);
          else answer.promise.then(function() { final_deferred.resolve(answer.value); });          
        });
      });

      return result;
    };

    /**
     * Equality test with two shares.
     * @method seq
     * @param {secret-share} o - the share to compare with.
     * @param {string} op_id - the operation id which is used to identify this operation.
     *                         This id must be unique, and must be passed by all parties to the same instruction, to
     *                         ensure that corresponding instructions accross different parties are matched correctly [optional].
     * @return {secret-share} this party's share of the result, the final result is 1 if this = o, and 0 otherwise.
     * @memberof secret-share
     */
    self.seq = function (o, op_id) {
      if (!(o.jiff === self.jiff)) {
        throw 'shares do not belong to the same instance (==)';
      }
      if (!self.jiff.helpers.Zp_equals(self, o)) {
        throw 'shares must belong to the same field (==)';
      }
      if (!self.jiff.helpers.array_equals(self.holders, o.holders)) {
        throw 'shares must be held by the same parties (==)';
      }

      if (op_id == null) {
        op_id = self.jiff.counters.gen_op_id('=', self.holders);
      }

      var one_direction = self.islt(o, op_id+":<=");
      var other_direction = self.isgt(o, op_id+":>=");
      return one_direction.isadd(other_direction).inot();
    };

    /**
     * Unequality test with two shares.
     * @method sneq
     * @param {secret-share} o - the share to compare with.
     * @param {string} op_id - the operation id which is used to identify this operation.
     *                         This id must be unique, and must be passed by all parties to the same instruction, to
     *                         ensure that corresponding instructions accross different parties are matched correctly [optional].
     * @return {secret-share} this party's share of the result, the final result is 0 if this = o, and 1 otherwise.
     * @memberof secret-share
     */
    self.sneq = function(o, op_id) {
      if (!(o.jiff === self.jiff)) throw "shares do not belong to the same instance (!=)";
      if (!self.jiff.helpers.Zp_equals(self, o)) throw "shares must belong to the same field (!=)";
      if (!self.jiff.helpers.array_equals(self.holders, o.holders)) throw "shares must be held by the same parties (!=)";
      return self.iseq(o, op_id).inot();
    };

    /**
     * Equality test with a constant.
     * @method ceq
     * @param {number} cst - the constant to compare with.
     * @param {string} op_id - the operation id which is used to identify this operation.
     *                         This id must be unique, and must be passed by all parties to the same instruction, to
     *                         ensure that corresponding instructions accross different parties are matched correctly [optional].
     * @return {secret-share} this party's share of the result, the final result is 0 if this = o, and 1 otherwise.
     * @memberof secret-share
     */
    self.ceq = function (cst, op_id) {
      if (!(self.isConstant(cst))) {
        throw 'parameter should be a number (==)';
      }

      if (op_id == null) {
        op_id = self.jiff.counters.gen_op_id('c=', self.holders);
      }

      var one_direction = self.iclt(cst, op_id+":<=");
      var other_direction = self.icgt(cst, op_id+":>=");
      return one_direction.isadd(other_direction).inot();
    };

    /**
     * Unequality test with a constant.
     * @method cneq
     * @param {number} cst - the constant to compare with.
     * @param {string} op_id - the operation id which is used to identify this operation.
     *                         This id must be unique, and must be passed by all parties to the same instruction, to
     *                         ensure that corresponding instructions accross different parties are matched correctly [optional].
     * @return {secret-share} this party's share of the result, the final result is 0 if this = o, and 1 otherwise.
     * @memberof secret-share
     */
    self.cneq = function(cst, op_id) {
      if (!(self.isConstant(cst))) throw "parameter should be a number (!=)";
      return self.iceq(cst, op_id).inot();
    };

    /**
     * Negation of a bit.
     * This has to be a share of a BIT in order for this to work properly.
     * @method not
     * @return {secret-share} this party's share of the result (negated bit).
     * @memberof secret-share
     */
    self.not = function() {
      return self.icmult(-1).icadd(1);
    }

    /**
     * Integer divison with two shares (self / o)
     * @method sdiv
     * @param {secret-share} o - the share to divide by.
     * @param {number} l - the maximum bit length of the answer. [optional]
     * @param {string} op_id - the operation id which is used to identify this operation.
     *                         This id must be unique, and must be passed by all parties to the same instruction, to
     *                         ensure that corresponding instructions accross different parties are matched correctly [optional].
     * @return {secret-share} this party's share of the result.
     * @memberof secret-share
     */
    self.sdiv = function(o, l, op_id) {
      if (!(o.jiff === self.jiff)) throw "shares do not belong to the same instance (!=)";
      if (!self.jiff.helpers.Zp_equals(self, o)) throw "shares must belong to the same field (!=)";
      if (!self.jiff.helpers.array_equals(self.holders, o.holders)) throw "shares must be held by the same parties (!=)";

      if(op_id == null)
        op_id = self.jiff.counters.gen_op_id("/", self.holders);

      var lZp = share_helpers['floor'](self.jiff.helpers.bLog(self.Zp, 2));
      if(l == null) l = lZp;
      else l = l < lZp ? l : lZp;

      // Store the result
      var final_deferred = $.Deferred();
      var final_promise = final_deferred.promise();
      var result = self.jiff.secret_share(self.jiff, false, final_promise, undefined, self.holders, max(self.threshold, o.threshold), self.Zp, "share:"+op_id);

      var q = self.jiff.server_generate_and_share({"number": 0}, self.holders, max(self.threshold, o.threshold), self.Zp, op_id+":number")[0];
      var a = self; // dividend

      (function one_bit(i) {
      try {
        if(i >= l) { 
          // we did this for all bits, q has the answer
          if(q.ready) final_deferred.resolve(q.value);
          else q.promise.then(function() { final_deferred.resolve(q.value); });
          return;
        }
        
        var power = share_helpers['pow'](2, (l-1)-i);
        var ZpOVERpower = share_helpers['floor/'](o.Zp, power);
        // (2^i + 2^k + ...) * o <= self
        // 2^l * o <= self => q = 2^l, self = self - o * 2^l
        var tmp = o.icmult(power); // this may wrap around, in which case we must ignored it, since the answer MUST fit in the field.
        var tmpFits = o.iclteq(ZpOVERpower, op_id+":c<="+i);
        var tmpCmp = tmp.islteq(a, op_id+":<="+i);

        var and = tmpFits.ismult(tmpCmp, op_id+":smult1:"+i);
        q = q.isadd(and.icmult(power));
        a = a.issub(and.ismult(tmp, op_id+":smult2:"+i)); // a - tmp > 0 if tmp > 0

        Promise.all([q.promise, a.promise]).then(function() { one_bit(i+1); });
        } catch(err) { console.log(err); for(var i = 0; true; i ++);}
      })(0);
      return result;
    };

    /**
     * Integer divison with a share and a constant (self / cst).
     * @method cdiv
     * @param {secret-share} cst - the constant to divide by.
     * @param {string} op_id - the operation id which is used to identify this operation.
     *                         This id must be unique, and must be passed by all parties to the same instruction, to
     *                         ensure that corresponding instructions accross different parties are matched correctly [optional].
     * @return {secret-share} this party's share of the result.
     * @memberof secret-share
     */
    self.cdiv = function (cst, op_id) {
      if (!(self.isConstant(cst))) {
        throw 'parameter should be a number (/)';
      }

      if (op_id == null) {
        op_id = self.jiff.counters.gen_op_id('c/', self.holders);
      }

      // Allocate share for result to which the answer will be resolved once available
      var final_deferred = $.Deferred();
      var final_promise = final_deferred.promise();
      var result = self.jiff.secret_share(self.jiff, false, final_promise, undefined, self.holders, self.threshold, self.Zp, 'share:'+op_id);

      var ZpOVERc = share_helpers['floor/'](self.Zp, cst);

      // add uniform noise to self so we can open
      var nOVERc = self.jiff.server_generate_and_share({ "max":  ZpOVERc }, self.holders, self.threshold, self.Zp, op_id+":nOVERc")[0];
      var nMODc = self.jiff.server_generate_and_share({ "max": cst }, self.holders, self.threshold, self.Zp, op_id+":nMODc")[0];
      var noise = nOVERc.icmult(cst).isadd(nMODc);

      var noisyX = self.isadd(noise);
      self.jiff.internal_open(noisyX, noisyX.holders, op_id+":open").then(function(noisyX) {
        var wrapped = self.icgt(noisyX, op_id+":wrap_cgt"); // 1 => x + noise wrapped around Zp, 0 otherwise

        // if we did not wrap
        var noWrapDiv = share_helpers['floor/'](noisyX, cst);
        var unCorrectedQuotient = nOVERc.icmult(-1).icadd(noWrapDiv).icsub(1);
        var verify = self.issub(unCorrectedQuotient.icmult(cst));
        var isNotCorrect = verify.icgteq(cst, op_id+":cor1");
        var noWrapAnswer = unCorrectedQuotient.isadd(isNotCorrect); // if incorrect => isNotCorrect = 1 => quotient = unCorrectedQuotient - 1

        // if we wrapped
        var wrapDiv = share_helpers['floor/'](share_helpers['+'](noisyX, self.Zp), cst);
        unCorrectedQuotient = nOVERc.icmult(-1).icadd(wrapDiv).icsub(1);
        verify = self.issub(unCorrectedQuotient.icmult(cst));
        isNotCorrect = verify.icgteq(cst, op_id+":cor2");
        var wrapAnswer = unCorrectedQuotient.isadd(isNotCorrect); // if incorrect => isNotCorrect = 1 => quotient = unCorrectedQuotient - 1

        var answer = noWrapAnswer.isadd(wrapped.ismult(wrapAnswer.issub(noWrapAnswer), op_id+":smult"));

        if (answer.ready) {
          final_deferred.resolve(answer.value);
        } else {
          answer.promise.then(function () {
            final_deferred.resolve(answer.value);
          });
        }
      });

      // special case, if result is zero, sometimes we will get to -1 due to how correction happens aboe (.csub(1) and then compare)
      var zeroIt = self.iclt(cst, op_id+":zero_check").inot();
      return result.ismult(zeroIt, op_id+":zero_it");
    };

    /**
     * Checks whether the share is less than half the field size.
     * @method lt_halfprime
     * @param {string} op_id - the operation id which is used to identify this operation.
     *                         This id must be unique, and must be passed by all parties to the same instruction, to
     *                         ensure that corresponding instructions accross different parties are matched correctly [optional].
     * @return {secret-share} this party's share of the result.
     * @memberof secret-share
     */
    self.lt_halfprime = function (op_id) {
      if (op_id == null) {
        op_id = self.jiff.counters.gen_op_id('lt_hp', self.holders);
      }

      var final_deferred = $.Deferred();
      var final_promise = final_deferred.promise();
      var result = self.jiff.secret_share(self.jiff, false, final_promise, undefined, self.holders, self.threshold, self.Zp, 'share:'+op_id);

      // if 2*self is even, then self is less than half prime, otherwise self is greater or equal to half prime
      var share = self.icmult(2);

      // To check if share is even, we will use pre-shared bits as some form of a bit mask
      var bitLength = share_helpers['floor'](self.jiff.helpers.bLog(share.Zp, 2)); // TODO: this leaks one bit, fix it for mod 2^n
      var bits = self.jiff.server_generate_and_share({ "bit": true, "count": bitLength }, share.holders, share.threshold, share.Zp, op_id+":number:"+i);
      bits[bitLength] = self.jiff.server_generate_and_share({ "number": 0 }, share.holders, share.threshold, share.Zp, op_id+":number:"+bitLength)[0]; // remove this line when fixing TODO

      // bit composition: r = (rl ... r1 r0)_10
      var r = self.jiff.protocols.bit_composition(bits);
      // open share + noise, and utilize opened value with shared bit representation of noise to check the least significant digit of share.
      share.jiff.internal_open(r.isadd(share), share.holders).then(function(result) {
        var wrapped = self.jiff.protocols.clt_bits(result, bits, op_id);
        var isOdd = self.jiff.helpers.mod(result, 2);
        isOdd = bits[0].icxor_bit(isOdd);
        isOdd = isOdd.isxor_bit(wrapped, op_id+":sxor_bit");

        var answer = isOdd.inot();
        if(answer.ready) final_deferred.resolve(answer.value);
        else answer.promise.then(function() { final_deferred.resolve(answer.value); });
      });

      return result;
    };

    // when the promise is resolved, acquire the value of the share and set ready to true
    if (!ready) {
      self.promise.then(self.receive_share, self.error);
    }

    // internal variant of primitives, to use internally by other primitives
    var internals = [ "cadd", "csub", "cmult", "sadd", "ssub", "smult",
                      "cxor_bit", "sxor_bit", "cor_bit", "sor_bit",
                      "slt", "slteq", "sgt", "sgteq", "seq", "sneq",
                      "clt", "clteq", "cgt", "cgteq", "ceq", "cneq",
                      "sdiv", "cdiv", "not", "lt_halfprime" ];
    for(var i = 0; i < internals.length; i++) {
      var key = internals[i];
      self['i'+key] = self[key];
    }

    // return the share
    return jiff.execute_array_hooks('createSecretShare', [jiff, self, share_helpers], 1);
  }

  /**
   * The interface defined by an instance of jiff.
   * You can get an instance of jiff by calling function {@link jiff.make_jiff}.
   * You can access any of the specified members of function with &lt;jiff-instance&gt;.&lt;member-name&gt;.
   * @namespace jiff-instance
   * @version 1.0
   */

  /**
   * Create a new jiff instance.
   * @memberof jiff
   * @function make_jiff
   * @instance
   * @param {string} hostname - server hostname/ip and port.
   * @param {string} computation_id - the id of the computation of this instance.
   * @param {object} options - javascript object with additonal options. [optional],
   *                           all parameters are optional, However, private and public key must either be both provided or neither of them provided.
  <pre>
  {
    "triplets_server": "http://hostname:port",
    "numbers_server": "http://hostname:port",
    "keys_server": "http://hostname:port",
    "party_id": number,
    "party_count": number,
    "secret_key": Uint8Array to be used with libsodium-wrappers [(check Library Specs)]{@link https://download.libsodium.org/doc/public-key_cryptography/authenticated_encryption.html},
    "public_key": Uint8Array to be used with libsodium-wrappers [(check Library Specs)]{@link https://download.libsodium.org/doc/public-key_cryptography/authenticated_encryption.html},
    "public_keys": { 1: "Uint8Array PublicKey", 2: "Uint8Array PublicKey", ... },
    "Zp": (default modulos: number/BigNumber),
    "autoConnect": true/false,
    "hooks": { 'check out <a href="hooks.html">hooks documentation</a>' },
    "listeners" : A map from custom tags to listeners (of type function(sender_id, message_string)) that handle custom messages with that tag.
    "onConnect": function(jiff_instance)
  }
  </pre>
   *
   * @returns {jiff-instance} the jiff instance for the described computation.
   *                          The Jiff instance contains the socket, number of parties, functions
   *                          to share and perform operations, as well as synchronization flags.
   *
   */
  function make_jiff(hostname, computation_id, options) {
    if (options == null) {
      options = {};
    }

    var jiff = {};

    /**
     * An array containing the names (jiff-client-[name].js) of extensions
     * applied to this instance.
     * @member {string[]} modules
     * @memberof jiff-instance
     * @instance
     */
    jiff.modules = [];

    /**
     * The id of this party. [Do not modify]
     * @member {number} id
     * @memberof jiff-instance
     * @instance
     */
    jiff.id = options.party_id;

    /**
     * Stores the computation id. [Do not modify]
     * @member {string} computation_id
     * @memberof jiff-instance
     * @instance
     */
    jiff.computation_id = computation_id;

    /**
     * Flags whether this instance is capable of starting the computation.
     * In other words, the public keys for all parties and servers are known,
     * and the server is connected. [Do not use; ufse isReady() instead]
     * @member {boolean} __ready
     * @memberof jiff-instance
     * @instance
     */
    jiff.__ready = false;

    /**
     * Checks whether this instance is connected and the server signaled the start of computation.
     * @method isReady
     * @memberof jiff-instance
     * @instance
     * @return {boolean} true if the instance is ready, false otherwise.
     */
    jiff.isReady = function () {
      return jiff.__ready;
    }

    // Setup default Zp for this instance
    jiff.Zp = (options.Zp == null ? gZp : options.Zp);

    // Setup sockets.
    var guard_socket = function (socket) {
      // Outgoing messages mailbox (linked list)
      socket.mailbox = linked_list();

      // Store message in the mailbox until acknowledgment is received
      socket.safe_emit = function (label, msg) {
        // add message to mailbox
        var mailbox_pointer = socket.mailbox.add({ label: label, msg: msg });
        if (socket.connected)
        // emit the message, if an acknowledgment is received, remove it from mailbox
        {
          socket.emit(label, msg, function (status) {
            if (status) {
              socket.mailbox.delete(mailbox_pointer);
            }
          });
        }
      };

      // Resend all pending messages
      socket.resend_mailbox = function () {
        // Create a new mailbox, since the current mailbox will be resent and
        // will contain new backups.
        var old_mailbox = socket.mailbox;
        socket.mailbox = linked_list();

        // loop over all stored messages and emit them
        var current_node = old_mailbox.head;
        while (current_node != null) {
          var label = current_node.object.label;
          var msg = current_node.object.msg;
          // this emit could potentially fail, use safe emit instead.
          socket.safe_emit(label, msg);

          current_node = current_node.next;
        }
      };

      return socket;
    };

    // setup main socket
    jiff.socket = (options.__internal_socket == null ? io(hostname, { autoConnect: false }) : options.__internal_socket);
    if (options.__internal_socket == null) {
      guard_socket(jiff.socket);
    } else {
      jiff.socket.safe_emit = jiff.socket.emit;
      jiff.socket.resend_mailbox = function () { };
    }

    // setup aux sockets
    if (options.triplets_server == null || options.triplets_server == hostname) {
      jiff.triplets_socket = jiff.socket;
    } else {
      jiff.triplets_socket = guard_socket(io(options.triplets_server));
      jiff.triplets_socket.on('connect', jiff.triplets_socket.resend_mailbox);
    }

    if (options.numbers_server == null || options.numbers_server == hostname) {
      jiff.numbers_socket = jiff.socket;
    } else {
      jiff.numbers_socket = guard_socket(io(options.numbers_server));
      jiff.numbers_socket.on('connect', jiff.numbers_socket.resend_mailbox);
    }

    // Parse options
    if (options.onError == null) {
      options.onError = console.log;
    }

    if (options.public_keys != null) {
      /**
       * A map from party id to public key. Where key is the party id (number), and
       * value is the public key (Uint8Array).
       * @member {object} keymap
       * @memberof jiff-instance
       * @instance
       */
      jiff.keymap = options.public_keys;
    } else if (options.secret_key != null && options.public_key != null) {
      /**
       * The secret key of this party [(check Library Specs)]{@link https://download.libsodium.org/doc/public-key_cryptography/authenticated_encryption.html}. [Do not modify]
       * @member {Uint8Array} secret_key
       * @memberof jiff-instance
       * @instance
       */
      jiff.secret_key = options.secret_key;
      /**
       * The public key of this party [(check Library Specs)]{@link https://download.libsodium.org/doc/public-key_cryptography/authenticated_encryption.html}. [Do not modify]
       * @member {Uint8Array} public_key
       * @memberof jiff-instance
       * @instance
       */
      jiff.public_key = options.public_key;
    }

    if (options.party_count != null)
    /**
       * Total party count in the computation, parties will take ids between 1 to party_count (inclusive).
       * @member {number} party_count
       * @memberof jiff-instance
       * @instance
       */
    {
      jiff.party_count = options.party_count;
    }

    if (options.listeners == null) {
      options.listeners = {};
    }

    /**
     * A map from tags to listeners (functions that take a sender_id and a string message).
     * Stores listeners that are attached to this JIFF instance, listeners listen to custom messages sent by other parties
     * with a corresponding tag to the tag provided with the listener.
     * @member {object} listeners
     * @memberof jiff-instance
     * @instance
     */
    jiff.listeners = options.listeners

    /**
     * Stores custom messages that are received before their listeners are set. Messages are stored in order.
     * Once a listener has been set, the corresponding messages are sent to it in order.
     * This object has this format: { 'tag' => [ { "sender_id": <sender_id>, "message": <message> }, ... ] }
     * @member {object} custom_messages_mailbox
     * @memberof jiff-instance
     * @instance
     */
    jiff.custom_messages_mailbox = {};

    /**
     * The hooks for this instance.
     * Checkout the <a href="hooks.html">hooks documentation</a>
     * @member {object} hooks
     * @memberof jiff-instance
     * @instance
     */
    jiff.hooks = options.hooks;

    // Default hooks:
    if (jiff.hooks == null) {
      jiff.hooks = {};
    }
    if (jiff.hooks.computeShares == null) {
      jiff.hooks.computeShares = jiff_compute_shares;
    }
    if (jiff.hooks.reconstructShare == null) {
      jiff.hooks.reconstructShare = jiff_lagrange;
    }
    if (jiff.hooks.encryptSign == null) {
      jiff.hooks.encryptSign = encrypt_and_sign;
    }
    if (jiff.hooks.decryptSign == null) {
      jiff.hooks.decryptSign = decrypt_and_sign;
    }

    // Array hooks should have empty array by default
    if(jiff.hooks.beforeShare == null) jiff.hooks.beforeShare = [];
    if(jiff.hooks.afterComputeShare == null) jiff.hooks.afterComputeShare = [];
    if(jiff.hooks.receiveShare == null) jiff.hooks.receiveShare = [];
    if(jiff.hooks.beforeOpen == null) jiff.hooks.beforeOpen = [];
    if(jiff.hooks.receiveOpen == null) jiff.hooks.receiveOpen = [];
    if(jiff.hooks.afterReconstructShare == null) jiff.hooks.afterReconstructShare = [];
    if(jiff.hooks.receiveTriplet == null) jiff.hooks.receiveTriplet = [];
    if(jiff.hooks.receiveNumbers == null) jiff.hooks.receiveNumbers = [];
    if(jiff.hooks.createSecretShare == null) jiff.hooks.createSecretShare = [];

    /**
     * Execute all hooks attached to the given name in order.
     * Hooks are executed sequentially such that the first hook's return value is passed into the second and so on.
     * @method execute_array_hooks
     * @memberof jiff-instance
     * @instance
     * @param {string} hook_name - the name of the hook
     * @param {array} params - parameters to pass to the hooks
     * @param {number} acc_index - the index in params in which the result of the hooks must be saved, if no hooks
     *                             exist for the name, then params[acc_index] is returned.
     * @return returns the result of the [last] hook.
     */
    jiff.execute_array_hooks = function (hook_name, params, acc_index) {
      var arr = jiff.hooks[hook_name];
      arr = (arr == null ? [] : arr);

      for (var i = 0; i < arr.length; i++) {
        params[acc_index] = arr[i].apply(jiff, params);
      }
      return params[acc_index];
    };

    /**
     * Stores the parties and callbacks for every .wait_for() registered.
     * @member {array} wait_callbacks
     * @memberof jiff-instance
     * @instance
     */
    jiff.wait_callbacks = [];

    /**
     * Wait until the public keys of these parties are known.
     * The public keys may be known before the parties connect (if provided in the options),
     * or they could be sent by the server after the parties connect.
     * Computation specified in the callback may assume that these parties are connected,
     * if they are not, the server will handle storing and relaying the needed messages
     * to them when they connect.
     * @memberof jiff-instance
     * @instance
     * @param {array} parties - an array of party ids to wait for.
     * @param {function(jiff-instance)} callback - the function to execute when these parties are known.
     */
    jiff.wait_for = function (parties, callback) {
      // server is always needed
      if (parties.indexOf('s1') == -1) {
        parties.push('s1');
      }

      jiff.wait_callbacks.push({ parties: parties, callback: callback });
      jiff.execute_wait_callbacks(); // See if the callback can be executed immediadtly
    }

    /**
     * Executes all callbacks for which the wait condition has been satisified.
     * Remove all executed callbacks so that they would not be executed in the future.
     * @memberof jiff-instance
     * @instance
     */
    jiff.execute_wait_callbacks = function () {
      if (jiff.secret_key == null || jiff.public_key == null) {
        return;
      }

      var new_waits = [];
      for (var i = 0; i < jiff.wait_callbacks.length; i++) {
        var wait = jiff.wait_callbacks[i];
        var parties = wait.parties;
        var callback = wait.callback;

        // Check if the parties to wait for are now known
        var parties_satisified = true;
        for (var j = 0; j < parties.length; j++) {
          var party_id = parties[j];
          if (jiff.keymap == null || jiff.keymap[party_id] == null) {
            parties_satisified = false;
            break;
          }
        }

        if (parties_satisified) {
          callback(jiff);
        } else {
          new_waits.push(wait);
        }
      }

      jiff.wait_callbacks = new_waits;
    }

    /**
     * Total server count in the computation, servers will take ids between "s1" to "s<server_count>" (inclusive).
     * @member {number} server_count
     * @memberof jiff-instance
     * @instance
     */
    jiff.server_count = 1;

    /**
     * Connect to the server and starts listening.
     * @method connect
     * @memberof jiff-instance
     */
    jiff.connect = function () {
      // Send the computation id to the server to receive proper
      // identification
      if (options.__internal_socket == null) {
        jiff.socket.on('connect', function () {
          jiff.socket.emit('computation_id', JSON.stringify({ computation_id: computation_id, party_id: jiff.id, party_count: jiff.party_count }));
        });
        jiff.socket.connect();
      } else {
        jiff.socket.emit('computation_id', JSON.stringify({ computation_id: computation_id, party_id: jiff.id, party_count: jiff.party_count }));
      }
    }
    if (!(options.autoConnect === false)) {
      jiff.connect();
    }

    /**
     * Send a custom message to a subset of parties.
     * Please Note that the message is sent unencrypted and the server can read/forge it.
     * Use jiff.hooks.encryptSign / jiff.hooks.decryptSign to encrypt/sign.
     * If the sending party id was provided as a receiver, it is ignored.
     * @memberof jiff-instance
     * @function emit
     * @instance
     * @param {string} tag - the tag to attach to the message.
     * @param {array} receivers - contains the party ids to receive the message, all non-server parties if null.
     * @param {string} message - the message to send.
     */
    jiff.emit = function (tag, receivers, message) {
      if (receivers == null) {
        receivers = [];
        for (var i = 1; i <= jiff.party_count; i++) {
          receivers.push(i);
        }
      } else {
        receivers = receivers.slice();
      }

      // Remove own index from receivers
      var index = receivers.indexOf(jiff.id);
      if (index > -1) {
        receivers.splice(index, 1);
      }

      if (receivers.length > 0) {
        jiff.socket.safe_emit('custom', JSON.stringify( {tag: tag, receivers: receivers, message: message } ));
      }
    };

    /**
     * Registers the given function as a listener for messages with the given tag.
     * Removes any previously set listener for this tag.
     * @memberof jiff-instance
     * @function listen
     * @instance
     * @param {string} tag - the tag to listen for.
     * @param {function(party_id, string)} handler - the function that handles the received message: takes the sender id and the message as parameters.
     */
    jiff.listen = function (tag, handler) {
      jiff.listeners[tag] = handler;

      var stored_messages = jiff.custom_messages_mailbox[tag];
      if (stored_messages == null) {
        return;
      }

      for (var i = 0; i < stored_messages.length; i++) {
        var sender_id = stored_messages[i].sender_id;
        var message = stored_messages[i].message;
        handler(sender_id, message);
      }

      delete jiff.custom_messages_mailbox[tag];
    }

    /**
     * Helper functions [DO NOT MODIFY UNLESS YOU KNOW WHAT YOU ARE DOING].
     * @type object
     * @memberof jiff-instance
     * @namespace helpers
     */
    jiff.helpers = {};

    /**
     * Correct Mod instead of javascript's remainder (%).
     * @memberof jiff-instance.helpers
     * @function mod
     * @instance
     * @param {number} x - the number.
     * @param {number} y - the modulos.
     * @return {number} x mod y.
     */
    jiff.helpers.mod = function (x, y) {
      if (x < 0) {
        return (x % y) + y;
      }
      return x % y;
    };

    /**
     * Fast Exponentiation Mod.
     * @memberof jiff-instance.helpers
     * @function pow_mod
     * @instance
     * @param {number} base - the base number.
     * @param {number} pow - the power.
     * @param {number} m - the modulos.
     * @return {number} (base^pow) mod m.
     */
    jiff.helpers.pow_mod = function (a, b, n) {
      a = jiff.helpers.mod(a, n);
      var result = 1;
      var x = a;
      while (b > 0) {
        var leastSignificantBit = jiff.helpers.mod(b, 2);
        b = Math.floor(b / 2);
        if (leastSignificantBit == 1) {
          result = result * x;
          result = jiff.helpers.mod(result, n);
        }
        x = x * x;
        x = jiff.helpers.mod(x, n);
      }
      return result;
    };

    /**
     * Extended Euclidean for finding inverses.
     * @method extended_gcd
     * @memberof jiff-instance.helpers
     * @instance
     * @param {number} a - the number to find inverse for.
     * @param {number} b - the modulos.
     * @return {number} inverse of a mod b.
     */
    jiff.helpers.extended_gcd = function (a, b) {
      if (b == 0) {
        return [1, 0, a];
      }

      temp = jiff.helpers.extended_gcd(b, jiff.helpers.mod(a, b));
      x = temp[0]; y = temp[1]; d = temp[2];
      return [y, x - y * Math.floor(a / b), d];
    };

    /**
     * Compute Log to a given base.
     * @method bLog
     * @memberof jiff-instance.helpers
     * @instance
     * @param {number} value - the number to find log for.
     * @param {number} base - the base (2 by default). [optional]
     * @return {number} log(value) with the given base.
     */
    jiff.helpers.bLog = function (value, base) {
      if (base == null) {
        base = 2;
      }
      return Math.log(value) / Math.log(base);
    };

    /**
     * Check that two sorted arrays are equal.
     * @method array_equals
     * @memberof jiff-instance.helpers
     * @instance
     * @param {array} arr1 - the first array.
     * @param {array} arr2 - the second array.
     * @return {boolean} true if arr1 is equal to arr2, false otherwise.
     */
    jiff.helpers.array_equals = function (arr1, arr2) {
      if (arr1.length != arr2.length) {
        return false;
      }

      for (var i = 0; i < arr1.length; i++) {
        if (arr1[i] !== arr2[i]) {
          return false;
        }
      }

      return true;
    };

    /**
     * Check that two Zps are equal. Used to determine if shares can be computed on or not.
     * @method Zp_equals
     * @memberof jiff-instance.helpers
     * @instance
     * @param {secret-share} s1 - the first share.
     * @param {secret-share} s2 - the second share.
     * @return {boolean} true both shares have the same Zp, false otherwise.
     */
    jiff.helpers.Zp_equals = function (s1, s2) {
      return s1.Zp === s2.Zp;
    };

    /**
     * Generate a random integer between 0 and max-1 [inclusive].
     * Modify this to change the source of randomness and how it is generated.
     * @method random
     * @memberof jiff-instance.helpers
     * @instance
     * @param {number} max - the maximum number.
     * @return {number} the random number.
     */
    jiff.helpers.random = function (max) {
      // Use rejection sampling to get random value with normal distribution
      // Generate random Uint8 values of 1 byte larger than the max parameter
      // Reject if random is larger than quotient * max (remainder would cause biased distribution), then try again
      if (max == null) {
        max = jiff.Zp;
      }
      // Values up to 2^53 should be supported, but log2(2^49) === log2(2^49+1), so we lack the precision to easily
      // determine how many bytes are required
      if (max > 562949953421312) {
        throw new RangeError('Max value should be smaller than or equal to 2^49');
      }

      // Polyfill from https://developer.mozilla.org/en-US/docs/Web/JavaScript/Reference/Global_Objects/Math/log2
      // TODO should we use Babel for this?
      Math.log2 = Math.log2 || function (x) {
        return Math.log(x) * Math.LOG2E;
      };
      var bitsNeeded = Math.ceil(Math.log2(max));
      var bytesNeeded = Math.ceil(bitsNeeded / 8);
      var maxValue = Math.pow(256, bytesNeeded);

      // Keep trying until we find a random value within a normal distribution
      while (true) {
        var randomBytes = crypto.__randomBytesWrapper(bytesNeeded);
        var randomValue = 0;

        for (var i = 0; i < bytesNeeded; i++) {
          randomValue = randomValue * 256 + randomBytes[i];
        }

        // randomValue should be smaller than largest multiple of max within maxBytes
        if (randomValue < maxValue - maxValue % max) {
          return randomValue % max;
        }
      }
    };

    /**
     * Get the party number from the given party_id, the number is used to compute/open shares.
     * If party id was a number (regular party), that number is returned,
     * If party id refers to the ith server, then party_count + i is returned (i > 0).
     * @memberof jiff-instance.helpers
     * @instance
     * @param {number/string} party_id - the party id from which to compute the number.
     * @return {number} the party number (> 0).
     */
    jiff.helpers.get_party_number = function (party_id) {
      if (typeof(party_id) === 'number') {
        return party_id;
      }
      if (party_id.startsWith('s')) {
        return jiff.party_count + parseInt(party_id.substring(1), 10);
      }
      return parseInt(party_id, 10);
    };

    /**
     * The function used by JIFF to create a new share. This can be used by modules to create custom shares.
     * Modifying this will modify how shares are generated in the BASE JIFF implementation.
     * A share is a value wrapper with a share object, it has a unique id
     * (per computation instance), and a pointer to the instance it belongs to.
     * A share also has methods for performing operations.
     * @memberof jiff-instance
     * @method secret_share
     * @param {jiff-instance} jiff - the jiff instance.
     * @param {boolean} ready - whether the value of the share is ready or deferred.
     * @param {promise} promise - a promise to the value of the share.
     * @param {number} value - the value of the share (null if not ready).
     * @param {array} holders - the parties that hold all the corresponding shares (must be sorted).
     * @param {number} threshold - the minimimum number of parties needed to reconstruct the secret.
     * @param {number} Zp - the modulos under which this share was created.
     * @returns {secret-share} the secret share object containing the give value.
     *
     */
    jiff.secret_share = secret_share;

    /**
     * Share a secret input.
     * @method share
     * @memberof jiff-instance
     * @instance
     * @param {number} secret - the number to share (this party's input).
     * @param {number} threshold - the minimimum number of parties needed to reconstruct the secret, defaults to all the recievers. [optional]
     * @param {array} receivers_list - array of party ids to share with, by default, this includes all parties. [optional]
     * @param {array} senders_list - array of party ids to receive from, by default, this includes all parties. [optional]
     * @param {number} Zp - the modulos (if null then the default Zp for the instance is used). [optional]
     * @param {string/number} share_id - the tag used to tag the messages sent by this share operation, this tag is used
     *                                   so that parties distinguish messages belonging to this share operation from other
     *                                   share operations between the same parties (when the order of execution is not
     *                                   deterministic). An automatic id is generated by increasing a local counter, default
     *                                   ids suffice when all parties execute all sharing operations with the same senders
     *                                   and receivers in the same order. [optional]
     * @returns {object} a map (of size equal to the number of parties)
     *          where the key is the party id (from 1 to n)
     *          and the value is the share object that wraps
     *          the value sent from that party (the internal value maybe deferred).
     */
    jiff.share = function (secret, threshold, receivers_list, senders_list, Zp, share_id) {
      return jiff.internal_share(secret, threshold, receivers_list, senders_list, Zp, share_id);
    };

    /**
     * Same as jiff-instance.share, but used by internal JIFF primitives/protocols (bgw).
     */
    jiff.internal_share = function (secret, threshold, receivers_list, senders_list, Zp, share_id) {
      return jiff_share(jiff, secret, threshold, receivers_list, senders_list, Zp, share_id);
    };

    /**
     * Share an array of values. Each sender may have an array of different length. This is handled by the lengths parameter.
     * This function will reveal the lengths of the shared array.
     * If parties would like to keep the lengths of their arrays secret, they should agree on some "max" length apriori (either under MPC
     * or as part of the logistics of the computation), all their arrays should be padded to that length by using approriate default/identity
     * values.
     * @method share_array
     * @memberof jiff-instance
     * @instance
     * @param {array} array - the array to be shared.
     * @param {null|number|object} lengths - the lengths of the arrays to be shared, has the following options:
     *                                       1. null: lengths are unknown, each sender will publicly reveal the lengths of its own array.
     *                                       2. number: all arrays are of this length
     *                                       3. object: { 'sender_party_id': length }: must specify the length of the array for each sender.
     * @param {number} threshold - the minimimum number of parties needed to reconstruct the secret, defaults to all the recievers. [optional]
     * @param {array} receivers_list - array of party ids to share with, by default, this includes all parties. [optional]
     * @param {array} senders_list - array of party ids to receive from, by default, this includes all parties. [optional]
     * @param {number} Zp - the modulos (if null then the default Zp for the instance is used). [optional]
     * @param {string|number} base_share_id - the base tag used to tag the messages sent by this share operation, every element of the array
     *                                   will get a unique id based on the concatenation of base_share_id and the index of the element.
     *                                   This tag is used so that parties distinguish messages belonging to this share operation from
     *                                   other share operations between the same parties (when the order of execution is not
     *                                   deterministic). An automatic id is generated by increasing a local counter, default
     *                                   ids suffice when all parties execute all sharing operations with the same senders
     *                                   and receivers in the same order. [optional]
     * @returns {promise} if the calling party is a receiver then a promise to the shared arrays is returned, the promise will provide an object
     *                    formated as follows: { <party_id>: [ <1st_share>, <2nd_share>, ..., <(lengths[party_id])th_share> ] }
     *                    where the party_ids are those of the senders.
     *                    if the calling party is not a receiver, then null is returned.
     */
    jiff.share_array = function (array, lengths, threshold, receivers_list, senders_list, Zp, share_id) {
      return jiff_share_array(jiff, array, lengths, threshold, receivers_list, senders_list, Zp, share_id);
    }

    /**
     * Open a secret share to reconstruct secret.
     * @method open
     * @memberof jiff-instance
     * @instance
     * @param {secret-share} share - this party's share of the secret to reconstruct.
     * @param {array} parties - an array with party ids (1 to n) of receiving parties. [optional]
     * @param {string/number/object} op_ids - an optional mapping that specifies the ID/Tag associated with each
     *                                        open message sent.
     *                                        If this is an object, then it should map an id of a receiving parties
     *                                        to the op_id that should be used to tag the message sent to that party.
     *                                        Parties left unmapped by this object will get an automatically generated id.
     *                                        If this is a number/string, then it will be used as the id tagging all messages
     *                                        sent by this open to all parties.
     *                                        You can saftly ignore this unless you have multiple opens each containing other opens.
     *                                        In that case, the order by which these opens are executed is not fully deterministic
     *                                        and depends on the order of arriving messages. In this case, use this parameter
     *                                        with every nested_open, to ensure ids are unique and define a total ordering on
     *                                        the execution of the opens (check implementation of sgteq for an example).
     *                                        TODO: automate this for the described scenario.
     * @returns {promise} a (JQuery) promise to the open value of the secret.
     * @throws error if share does not belong to the passed jiff instance.
     */
    jiff.open = function (share, parties, op_ids) {
      return jiff.internal_open(share, parties, op_ids);
    };

    /**
     * Same as jiff-instance.open, but used by internal JIFF primitives/protocols (comparisons and secret multiplication).
     */
    jiff.internal_open = function (share, parties, op_ids) {
      return jiff_open(jiff, share, parties, op_ids);
    };

    /**
     * Opens a bunch of secret shares.
     * @method open_all
     * @memberof jiff-instance
     * @instance
     * @param {secret-share[]} shares - an array containing this party's shares of the secrets to reconstruct.
     * @param {array} parties - an array with party ids (1 to n) of receiving parties. [optional]
     *                          This must be one of 3 cases:
     *                          1. null:                       open all shares to all parties.
     *                          2. array of numbers:           open all shares to all the parties specified in the array.
     *                          3. array of array of numbers:  open share with index i to the parties specified
     *                                                         in the nested array at parties[i]. if parties[i] was null,
     *                                                         then shares[i] will be opened to all parties.
     * @returns {promise} a (JQuery) promise to ALL the open values of the secret, the promise will yield
     *                    an array of values, each corresponding to the given share in the shares parameter
     *                    at the same index.
     * @throws error if some shares does not belong to the passed jiff instance.
     */
    jiff.open_all = function (shares, parties) {
      return jiff_open_all(jiff, shares, parties);
    };

    /**
     * Receive shares from the specified parties and reconstruct their secret.
     * Use this function in a party that will receive some answer/value but does not have a share of it.
     * @method receive_open
     * @memberof jiff-instance
     * @instance
     * @param {array} parties - an array with party ids (1 to n) specifying the parties sending the shares.
     * @param {number} threshold - the minimimum number of parties needed to reconstruct the secret, defaults to all the senders. [optional]
     * @param {number} Zp - the modulos (if null then the default Zp for the instance is used). [optional]
     * @param {string/number/object} op_ids - same as jiff-instance.open(..)
     * @returns {promise} a (JQuery) promise to the open value of the secret.
     */
    jiff.receive_open = function (parties, threshold, Zp, op_ids) {
      if (Zp == null) {
        Zp = jiff.Zp;
      }
      return jiff_open(jiff, jiff.secret_share(jiff, true, null, null, parties, (threshold == null ? parties.length : threshold), Zp), [ jiff.id ], op_ids);
    };

    /**
     * Creates 3 shares, a share for every one of three numbers from a beaver triplet.
     * The server generates and sends the triplets on demand.
     * @method triplet
     * @memberof jiff-instance
     * @instance
     * @param {array} receivers_list - array of party ids that want to receive the triplet shares, by default, this includes all parties. [optional]
     * @param {number} threshold - the minimimum number of parties needed to reconstruct the triplet.
     * @param {number} Zp - the modulos (if null then the default Zp for the instance is used). [optional]
     * @param {string} triplet_id - the triplet id which is used to identify the triplet requested, so that every party
     *                              gets a share from the same triplet for every matching instruction. An automatic triplet id
     *                              is generated by increasing a local counter, default ids suffice when all parties execute the
     *                              instructions in the same order. [optional]
     * @returns an array of 3 secret-shares [share_a, share_b, share_c] such that a * b = c.
     */
    jiff.triplet = function (receivers_list, threshold, Zp, triplet_id) {
      return jiff_triplet(jiff, receivers_list, threshold, Zp, triplet_id);
    };

    /**
     * Use the server to generate shares for a random bit, zero, random non-zero number, or a random number.
     * The parties will not know the value of the number (unless the request is for shares of zero) nor other parties' shares.
     * @method server_generate_and_share
     * @memberof jiff-instance
     * @instance
     * @param {object} options - an object with these properties:
     *                           { "number": number, "bit": boolean, "nonzero": boolean, "max": number, "count": number }
     * @param {array} receivers_list - array of party ids that want to receive the triplet shares, by default, this includes all parties. [optional]
     * @param {number} threshold - the minimimum number of parties needed to reconstruct the triplet.
     * @param {number} Zp - the modulos (if null then the default Zp for the instance is used). [optional]
     * @param {string} number_id - the number id which is used to identify this request, so that every party
     *                             gets a share from the same number for every matching instruction. An automatic number id
     *                             is generated by increasing a local counter, default ids suffice when all parties execute the
     *                             instructions in the same order. [optional]
     * @returns {array<secret-share>} an array of secret shares of shares of zeros / random bits / random numbers / random non-zero numbers according to options.
     */
    jiff.server_generate_and_share = function (options, receivers_list, threshold, Zp, number_id) {
      return jiff_server_share_number(jiff, options, receivers_list, threshold, Zp, number_id)
    };

    /**
     * A collection of useful protocols to be used during computation or preprocessing: extensions are encouraged to add useful
     * common protocols here, under a sub namespace corresponding to the extension name.
     * @type object
     * @memberof jiff-instance
     * @namespace protocols
     */
    jiff.protocols = {};

    /**
     * Creates shares of an unknown random number. Every party comes up with its own random number and shares it.
     * Then every party combines all the received shares to construct one share of the random unknown number.
     * @method generate_and_share_random
     * @memberof jiff-instance.protocols
     * @instance
     * @param {number} [threshold=receivers_list.length] - the minimimum number of parties needed to reconstruct the secret, defaults to all the recievers.
     * @param {Array} [receivers_list=[1, ..., n]] - array of party ids to share with, by default, this includes all parties.
     * @param {Array} [senders_list=[1, ..., n]] - array of party ids to receive from, by default, this includes all parties.
     * @param {number} [Zp=jiff-instance.Zp] - the modulos (if null then the default Zp for the instance is used).
     * @returns {secret-share} a secret share of the random number, null if this party is not a receiver.
     */
    jiff.protocols.generate_and_share_random = function (threshold, receivers_list, senders_list, Zp) {
      return jiff_share_all_number(jiff, jiff.helpers.random(Zp), threshold, receivers_list, senders_list, Zp);
    };

    /**
     * generation of beaver triplet via MPC, uses the server for communication channels, but not for generation.
     * @method beaver_bgw
     * @param {number} [x=random()] - the party's x value, likely sampled uniformly, will be built into a collective, secret a value.
     * @param {number} [y=random()] - the party's y value, likely sampled uniformly, will be built into a collective, secret b value.
     * @param {number} [threshold=floor(compute_list.length/2)] - the minimimum number of parties needed to reconstruct the triplet.
     * @param {array} [receivers_list=[1, ..., n]] - array of party ids that want to receive the triplet shares, by default, this includes all parties.
     * @param {array} [compute_list=[1, ..., n]] - array of party ids that will perform this protocol, by default, this includes all parties.
     * @param {number} [Zp=jiff-instance.Zp] - the modulos (if null then the default Zp for the instance is used).
     * @param {string} [triplet_id=auto_gen] - the triplet id which is used to identify the triplet requested, so that every party
     *                                         gets a share from the same triplet for every matching instruction. An automatic triplet id
     *                                         is generated by increasing a local counter, default ids suffice when all parties execute the
     *                                         instructions in the same order.
     * @return {share-object[]} array of this party's shares of the resulting triplet, a,b,c such that a*b=c.
     * @memberof jiff.protocols
     */
    jiff.protocols.beaver_bgw = function (x, y, threshold, compute_list, receivers_list, Zp, triplet_id) { // TODO: figure out API and receivers/compute/threshold
      /**
       * 1. share x, y
       * 2. sadd all x, y shares respectively => a, b
       * 3. smult_bgw a * b = c
       * 4. [a, b, c] = this party's shares of the beaver triple
       */
      if (Zp == null) {
        Zp = jiff.Zp;
      }
      if (triplet_id == null) {
        triplet_id = jiff.counters.gen_triplet_id(receivers_list);
      }
      if (x == null) {
        x = jiff.helpers.random();
      }
      if (y == null) {
        y = jiff.helpers.random();
      }
      if(receivers_list == null) {
        receivers_list = [];
        for(var i = 1; i <= jiff.party_count; i++)
          receivers_list.push(i);
      }
      if(compute_list == null) {
        compute_list = [];
        for(var i = 1; i <= jiff.party_count; i++)
          compute_list.push(i);
      }

      var x_shares = jiff.internal_share(x, threshold, compute_list, compute_list, Zp, triplet_id+":share1");
      var y_shares = jiff.internal_share(y, threshold, compute_list, compute_list, Zp, triplet_id+":share2");

      var x_sum = x_shares[compute_list[0]];
      var y_sum = y_shares[compute_list[0]];

      for (var i = 1; i < compute_list.length; i++) {
        var party_id = compute_list[i];
        x_sum = x_sum.sadd(x_shares[party_id]);
        y_sum = y_sum.sadd(y_shares[party_id]);
      }

      var c = x_sum.smult_bgw(y_sum);
      return [x_sum, y_sum, c];
    }

    /**
     * generates a random bit under MPC by xoring all bits sent by participating parties
     * @method generate_random_bit
     * @memberof jiff-instance.protocols
     * @param {number} bit - value to be securely xored
     * @param {number} [threshold=floor(compute_list.length/2)] - the minimimum number of parties needed to reconstruct the triplet.
     * @param {array} [receivers_list=[1, ..., n]] - array of party ids that want to receive the triplet shares, by default, this includes all parties.
     * @param {array} [compute_list=[1, ..., n]] - array of party ids that will perform this protocol, by default, this includes all parties.
     * @param {number} [Zp=jiff-instance.Zp] - the modulos (if null then the default Zp for the instance is used).
     * @param {string} [triplet_id=auto_gen] - the triplet id which is used to identify the triplet requested, so that every party
     *                                         gets a share from the same triplet for every matching instruction. An automatic triplet id
     *                                         is generated by increasing a local counter, default ids suffice when all parties execute the
     *                                         instructions in the same order.
     * @return {share-object} this party's share of the generated bit
     *
     */
    jiff.protocols.generate_random_bit = function (bit, threshold, receivers_list, compute_list, Zp, bit_id) {
      // validate that input bit is either 0 or 1, else throw error if greater or negative
      // share bit with all parties
      // xor all parties bits
      // return output bit
      if (bit != null && bit !== 1 && bit !== 0) {
        throw 'input bit is not binary (0/1)';
      }
      if (bit == null) {
        bit = jiff.helpers.random(2);
      }
      if (Zp == null) {
        Zp = jiff.Zp;
      }
      if (triplet_id == null) {
        triplet_id = jiff.counters.gen_triplet_id(receivers_list);
      }
      if (receivers_list == null) {
        receivers_list = [];
        for(var i = 1; i <= jiff.party_count; i++)
          receivers_list.push(i);
      }
      if (compute_list == null) {
        compute_list = [];
        for(var i = 1; i <= jiff.party_count; i++)
          compute_list.push(i);
      }

      var bit_shares = jiff.internal_share(bit, threshold, compute_list, compute_list, Zp, bit_id+":share");

      var random_bit = bit_shares[compute_list[0]];
      for (var i = 1; i < compute_list.length; i++) {
        var party_id = compute_list[i];
        random_bit = random_bit.sxor_bit(bit_shares[party_id], bit_id+":"+i);
      }

      return random_bit; // this party's share of the generated bit
    }

    /**
     * Creates shares of 0, such that no party knows the other parties' shares.
     * Every party secret shares 0, then every party sums all the shares they received, resulting
     * in a new share of 0 for every party.
     * @method generate_and_share_zero
     * @memberof jiff-instance.protocols
     * @instance
     * @param {number} [threshold=receivers_list.length] - the minimimum number of parties needed to reconstruct the secret, defaults to all the recievers.
     * @param {Array} [receivers_list=[1, ..., n]] - array of party ids to share with, by default, this includes all parties.
     * @param {Array} [senders_list=[1, ..., n]] - array of party ids to receive from, by default, this includes all parties.
     * @param {number} [Zp=jiff-instance.Zp] - the modulos (if null then the default Zp for the instance is used).
     * @returns {secret-share} a secret share of zero, null if this party is not a receiver.
     */
    jiff.protocols.generate_and_share_zero = function (threshold, receivers_list, senders_list, Zp) {
      return jiff_share_all_number(jiff, 0, threshold, receivers_list, senders_list, Zp);
    };

    /**
     * Creates a secret share of the number represented by the given array of secret shared bits.
     * Requires no communication, only local operations.
     * @method bit_composition
     * @memberof jiff-instance.protocols
     * @instance
     * @param {secret-share[]} bits - an array of the secret shares of bits, starting from least to most significant bits.
     * @returns {secret-share} a secret share of the number represented by bits.
     */
    jiff.protocols.bit_composition = function (bits) {
      var result = bits[0];
      var pow = 1;
      for (var i = 1; i < bits.length; i++) {
        pow = pow * 2;
        result = result.isadd(bits[i].icmult(pow));
      }
      return result;
    };

    /**
     * Checks whether given constant is less than given secret-shared bits.
     * Requires l-1 rounds of communication (a total of l-1 multiplications in sequence) where l is the length of secret_bits.
     * @method clt_bits
     * @memberof jiff-instance.protocols
     * @instance
     * @param {number} constant - the constant number to check if less than bits.
     * @param {secret-share[]} bits - an array of the secret shares of bits, starting from least to most significant bits.
     * @param {string} [op_id=<auto-generate-id>] - the base operation id to use when generating unique ids for multiplications.
     *                                              default value should suffice when the code of all parties executes all instructions
     *                                              in the same exact order, otherwise, a unique base name is needed here.
     * @returns {secret-share} a secret share of 1 if constant < (bits)_2, otherwise a secret share of 0.
     */
    jiff.protocols.clt_bits = function (constant, bits, op_id) {
      if (op_id == null) // Generate base operation id if needed.
      {
        op_id = jiff.counters.gen_op_id('c<bits', bits[0].holders);
      }

      // Decompose result into bits
      constant = constant.toString(2);

      var constant_bits = [];
      for (var i = 0; i < constant.length; i++) {
        constant_bits[i] = parseInt(constant.charAt(constant.length - 1 - i));
      }
      while (constant_bits.length < bits.length) {
        constant_bits.push(0);
      }

      // XOR
      var c = [];
      for(var i = 0; i < constant_bits.length; i++)
        c[i] = bits[i].icxor_bit(constant_bits[i]);

      // PrefixOR
      var d = [];
      d[c.length-1] = c[c.length-1];
      for(var i = c.length-2; i >= 0; i--)
        d[i] = d[i+1].isor_bit(c[i], op_id+":sOR:"+i);

      var e = [];
      e[d.length-1] = d[d.length-1];
      for(var i = d.length-2; i >= 0; i--)
        e[i] = d[i].issub(d[i+1]);

      var isNotEqual = e[0];
      var isGreaterThan = e[0].icmult(constant_bits[0]);
      for(var i = 1; i < e.length; i++) {
        isGreaterThan = isGreaterThan.isadd(e[i].icmult(constant_bits[i]));
        isNotEqual = isNotEqual.isadd(e[i]);
      }

      return isNotEqual.inot().isadd(isGreaterThan).inot();
    };

    /**
     * Disconnects from the computation.
     * Allows the client program to exit.
     * @method disconnect
     * @memberof jiff-instance
     * @instance
     */
    jiff.disconnect = function () {
      jiff.socket.disconnect(); jiff.triplets_socket.disconnect(); jiff.numbers_socket.disconnect();
    };

    // Store the id when server sends it back
    jiff.socket.on('init', function (msg) {
      sodium_promise.then(function () {
        msg = JSON.parse(msg);
        if (jiff.id == null) {
          jiff.id = msg.party_id;
        }

        if (jiff.party_count == null) {
          jiff.party_count = msg.party_count;
        }

        if (jiff.secret_key == null || jiff.public_key == null) {
          // this party's public and secret key
          var genkey = sodium.crypto_box_keypair();
          jiff.secret_key = genkey.privateKey;
          jiff.public_key = genkey.publicKey;
        }

        jiff.socket.emit('public_key', '['+jiff.public_key.toString()+']');
        // Now: (1) this party is connect (2) server (and other parties) know this public key
        // Resend all pending messages
        jiff.socket.resend_mailbox();

        jiff.execute_wait_callbacks();
      });
    });

    jiff.socket.on('public_key', function (msg) {
      sodium_promise.then(function () {
        jiff.keymap = JSON.parse(msg);

        for (var i in jiff.keymap) {
          if (jiff.keymap.hasOwnProperty(i)) {
            jiff.keymap[i] = new Uint8Array(JSON.parse(jiff.keymap[i]));
          }
        }

        // Resolve any pending waits that have satisfied conditions
        jiff.execute_wait_callbacks();

        // Check if all keys have been received
        if (jiff.keymap['s1'] == null) {
          return;
        }
        for (var i = 1; i <= jiff.party_count; i++) {
          if (jiff.keymap[i] == null) {
            return;
          }
        }

        // check if all parties are connected
        if (jiff.__ready !== true) {
          jiff.__ready = true;
          if (options.onConnect != null) {
            options.onConnect(jiff);
          }
        }
      });
    });

    // Store sharing and shares counter which keeps track of the count of
    // sharing operations (share and open) and the total number of shares
    // respectively (used to get a unique id for each share operation and
    // share object).
    jiff.counters = {};
    jiff.counters.share_op_count = {};
    jiff.counters.open_op_count = {};
    jiff.counters.triplet_op_count = {};
    jiff.counters.number_op_count = {};
    jiff.counters.op_count = {};
    jiff.counters.share_obj_count = 0;

    /**
     * Generate an op_id for an open operation between the holders of a share and a receiver.
     * The returned op_id will be unique with respect to other operations, and identifies the same
     * operation/instruction for all parties, as long as all parties are executing instructions in the same order.
     * Notice: the order of elements in both receviers and senders should be the same accross all parties, preferrably
     *    these two arrays should be sorted before passing them to this function.
     * @param {array} receivers - an array containing the ids of all the receivers in this share operation).
     * @param {array} senders - an array containing the ids of all the senders in this share operation).
     * @return {string} - the share_id for the share.
     */
    jiff.counters.gen_share_id = function (receivers, senders) {
      var label = receivers.join(',') + ':' + senders.join(',');
      if (jiff.counters.share_op_count[label] == null) {
        jiff.counters.share_op_count[label] = 0;
      }
      return 'share:' + label + ':' + (jiff.counters.share_op_count[label]++);
    };

    /**
     * Generate an op_id for an open operation between the holders of a share and a receiver.
     * The returned op_id will be unique with respect to other operations, and identifies the same
     * operation/instruction for all parties, as long as all parties are executing instructions in the same order.
     * @param {string/number} receiver - party id of receiver.
     * @param {string} holders_string - a string representation of holders (e.g. comma-separted and sorted list of holders ids).
     * @return {string} - the op_id for the open.
     */
    jiff.counters.gen_open_id = function (receiver, holders_string) {
      var label = receiver + ':' + holders_string;
      if (jiff.counters.open_op_count[label] == null) {
        jiff.counters.open_op_count[label] = 0;
      }
      return 'open:' + label + ':' + (jiff.counters.open_op_count[label]++);
    }

    /**
     * Generate a new unique triplet id for a triplet to be shared between holders.
     * The returned triplet_id will be unique with respect to other operations, and identifies the same
     * triplet for all parties, as long as all parties are executing instructions in the same order.
     * @param {array} holders - an array containing the ids of all the holders of the triplet.
     * @return {string} - the op_id for the open.
     */
    jiff.counters.gen_triplet_id = function (holders) {
      var label = holders.join(',');
      if (jiff.counters.triplet_op_count[label] == null) {
        jiff.counters.triplet_op_count[label] = 0;
      }
      return 'triplet:' + label + ':' + (jiff.counters.triplet_op_count[label]++);
    }

    /**
     * Generate a new unique number id for a number to be shared between holders.
     * The returned number_id will be unique with respect to other operations, and identifies the same
     * triplet for all parties, as long as all parties are executing instructions in the same order.
     * @param {array} holders - an array containing the ids of all the holders of the triplet.
     * @return {string} - the op_id for the open.
     */
    jiff.counters.gen_number_id = function (holders) {
      var label = holders.join(',');
      if (jiff.counters.number_op_count[label] == null) {
        jiff.counters.number_op_count[label] = 0;
      }
      return 'number:' + label + ':' + (jiff.counters.number_op_count[label]++);
    }

    /**
     * Generate a unique id for a new share object, these ids are used for debugging and logging
     * and have no requirements beyond being unique (per party). Parties may assign different ideas
     * to matching shares due to having a different order of exeuction of instructions, or receiving
     * messages at different times.
     * @return {string} - a unique (per party) id for a new secret share object.
     */
    jiff.counters.gen_share_obj_id = function () {
      return 'share'+(jiff.counters.share_obj_count++);
    }

    /**
     * Generate a unique operation id for a new operation object.
     * The returned op_id will be unique with respect to other operations, and identifies the same
     * operaetion accross all parties, as long as all parties are executing instructions in the same order.
     * @param {string} op - the type/name of operation performed.
     * @param {array} holders - an array containing the ids of all the parties carrying out the operation.
     * @return {string} - the op_id for the open.
     */
    jiff.counters.gen_op_id = function (op, holders) {
      var label = holders.join(',');
      if (jiff.counters.op_count[label] == null) {
        jiff.counters.op_count[label] = 0;
      }
      return op + ':' + label + ':' + (jiff.counters.op_count[label]++);
    }

    // For logging / debugging
    jiff.logs = [];

    // Store a map from a sharing id (which share operation) to the
    // corresponding deferred and shares array.
    jiff.shares = {}; // Stores receive shares for open purposes.
    jiff.deferreds = {}; // Stores deferred that are resolved when required messages arrive.

    // Setup receiving matching shares
    jiff.socket.on('share', function (msg, callback) {
      callback(true); // send ack to server

      // parse message
      var json_msg = JSON.parse(msg);
      var sender_id = json_msg['party_id'];
      var op_id = json_msg['op_id'];
      var share = json_msg['share'];

      receive_share(jiff, sender_id, share, op_id);
    });

    jiff.socket.on('open', function (msg, callback) {
      callback(true); // send ack to server

      // parse message
      var json_msg = JSON.parse(msg);

      var sender_id = json_msg['party_id'];
      var op_id = json_msg['op_id'];
      var share = json_msg['share'];
      var Zp = json_msg['Zp'];

      receive_open(jiff, sender_id, share, op_id, Zp);
    });

    // handle custom messages
    jiff.socket.on('custom', function (msg, callback) {
      callback(true); // send ack to server

      var json_msg = JSON.parse(msg);

      var sender_id = json_msg['party_id'];
      var tag = json_msg['tag'];
      var message = json_msg['message'];

      if (jiff.listeners[tag] != null) {
        jiff.listeners[tag](sender_id, message);
      } else { // Store message until listener is provided
        var stored_messages = jiff.custom_messages_mailbox[tag];
        if (stored_messages == null) {
          stored_messages = [];
          jiff.custom_messages_mailbox[tag] = stored_messages;
        }

        stored_messages.push( { sender_id: sender_id, message: message } );
      }
    });

    jiff.triplets_socket.on('triplet', function (msg, callback) {
      callback(true); // send ack to server

      if (jiff.id != 's1' || (options.triplets_server != null && options.triplets_server != hostname))
      // decrypt and verify message signature
      {
        msg = jiff.hooks.decryptSign(msg, jiff.secret_key, jiff.keymap['s1'], 'triplet');
      }

      // parse message
      var json_msg = JSON.parse(msg);
      var triplet = json_msg['triplet'];
      var triplet_id = json_msg['triplet_id'];

      receive_triplet(jiff, triplet_id, triplet);
    });

    jiff.numbers_socket.on('number', function (msg, callback) {
      callback(true); // send ack to server

      if (jiff.id != 's1' || (options.numbers_server != null && options.numbers_server != hostname))
      // decrypt and verify message signature
      {
        msg = jiff.hooks.decryptSign(msg, jiff.secret_key, jiff.keymap['s1'], 'number');
      }

      // parse message
      var json_msg = JSON.parse(msg); // this is an array of { "number": {value}, "number_id": {string} }
      receive_server_share_number(jiff, json_msg);
    });

    jiff.socket.on('error', function (msg) {
      console.log('RECEIVED ERROR FROM SERVER');
      jiff.socket = null;
      jiff.__ready = false;

      if (options.onError != null) {
        options.onError(msg);
      }

      throw msg;
    });

    jiff.socket.on('disconnect', function (reason) {
      // console.log("Disconnected! " + reason);
    });

    return jiff;
  }

  // Exported API
  exports.make_jiff = make_jiff;

  /**
   * Contains utility functions that may be useful outside of the instance code.
   * @memberof jiff
   * @type {object}
   * @namespace jiff.utils
   */
  exports.utils = {
    encrypt_and_sign: encrypt_and_sign,
    decrypt_and_sign: decrypt_and_sign
  };

  /**
   * Contains builtin sharing schemes provided by jiff.
   * @memberof jiff
   * @type {object}
   * @namespace jiff.sharing_schemes
   */
  exports.sharing_schemes = {
    shamir_share: jiff_compute_shares,
    shamir_reconstruct: jiff_lagrange
  };
}((typeof exports === 'undefined' ? this.jiff = {} : exports), typeof exports !== 'undefined'));<|MERGE_RESOLUTION|>--- conflicted
+++ resolved
@@ -1113,13 +1113,9 @@
         failure = self.error;
       }
       var promise = self.jiff.open(self);
-<<<<<<< HEAD
-      if(promise != null && success != null) promise.then(success, failure);
-=======
       if (promise != null && success != null) {
         promise = promise.then(success, failure);
       }
->>>>>>> 540a867b
       return promise;
     };
 
@@ -2126,7 +2122,6 @@
       var a = self; // dividend
 
       (function one_bit(i) {
-      try {
         if(i >= l) { 
           // we did this for all bits, q has the answer
           if(q.ready) final_deferred.resolve(q.value);
@@ -2147,7 +2142,6 @@
         a = a.issub(and.ismult(tmp, op_id+":smult2:"+i)); // a - tmp > 0 if tmp > 0
 
         Promise.all([q.promise, a.promise]).then(function() { one_bit(i+1); });
-        } catch(err) { console.log(err); for(var i = 0; true; i ++);}
       })(0);
       return result;
     };
