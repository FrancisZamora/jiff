/**
 * The exposed API from jiff-client.js (The client side library of JIFF).
 * Wraps the jiff API. Internal members can be accessed with jiff.&lt;member-name&gt;.
 * @namespace jiff
 * @version 1.0
 */
(function(exports, node) {
  var crypto;
  if(node) {
    io = require('socket.io-client');
    $ = require('jquery-deferred');
    // Setup libsodium wrapper instance for this client
    sodium = require('libsodium-wrappers');
    sodium_promise = sodium.ready;
    crypto = require('crypto');
    crypto.__randomBytesWrapper = function(bytesNeeded) {
      return crypto.randomBytes(bytesNeeded);
    }
  } else { // sodium should be available in global scope from including sodium.js
    sodium_promise = sodium.ready;
    crypto = window.crypto || window.msCrypto;
    crypto.__randomBytesWrapper = function(bytesNeeded) {
      var randomBytes = new Uint8Array(bytesNeeded);
      crypto.getRandomValues(randomBytes);
      return randomBytes;
    }
  }

  /**
   * The default modulos to be used in a jiff instance if a custom modulos was not provided.
   */
  var gZp = 15485867;

  /** Return the maximum of two numbers */
  function max(x, y) {
    return x > y ? x : y;
  }

  /** Doubly linked list with add and delete functions and pointers to head and tail **/
  var linked_list = function() {
    // attributes: list.head and list.tail
    // functions: list.add(object) (returns pointer), list.delete(pointer)
    // list.head/list.tail/any element contains:
    //    next: pointer to next,
    //    previous: pointer to previous,
    //    object: stored object.
    var list = { "head": null, "tail": null };
    list.add = function(obj) {
      var node = { "object": obj, "next": null, "tail": null };
      if(list.head == null) {
        list.head = node;
        list.tail = node;
      }
      else {
        list.tail.next = node;
        node.previous = list.tail;
        list.tail = node;
      }
      return node;
    };
    list.delete = function(ptr) {
      var prev = ptr.previous;
      var next = ptr.next;
      if(prev == null) {
        list.head = next;
        if(list.head != null) list.head.prev = null;
        else list.tail = null;
      }
      else {
        prev.next = next;
        if(next != null) next.previous = prev;
      }
    };
    return list;
  };

  /**
   * Encrypts and signs the given message.
   * @memberof jiff.utils
   * @instance
   * @param {number/string} message - the message to encrypt.
   * @param {Uint8Array} encryption_public_key - ascii-armored public key to encrypt with.
   * @param {Uint8Array} signing_private_key - the private key of the encrypting party to sign with.
   * @param {string} operation_type - the operation for which this encryption is performed, one of the following: 'share', 'open', 'triplet', 'number'
   * @returns {object} the signed cipher, includes two properties: 'cipher' and 'nonce'.
   */
  function encrypt_and_sign(message, encryption_public_key, signing_private_key, operation_type) {
    if(operation_type == 'share' || operation_type == 'open') message = message.toString(10);

    var nonce = sodium.randombytes_buf(sodium.crypto_box_NONCEBYTES);
    var cipher = sodium.crypto_box_easy(message, nonce, encryption_public_key, signing_private_key);

    return { "nonce": '['+nonce.toString()+']', "cipher": '['+cipher.toString()+']'};
  }

  /**
   * Decrypts and checks the signature of the given ciphertext.
   * @memberof jiff.utils
   * @instance
   * @param {object} cipher_text - the ciphertext to decrypt, includes two properties: 'cipher' and 'nonce'.
   * @param {Uint8Array} decryption_secret_key - the secret key to decrypt with.
   * @param {Uint8Array} signing_public_key - ascii-armored public key to verify against signature.
   * @param {string} operation_type - the operation for which this decryption is performed, one of the following: 'share', 'open', 'triplet', 'number'
   * @returns {number/string} the decrypted message if the signature was correct, the decrypted message type should
   *                          the type of operation, such that the returned value has the appropriate type and does
   *                          not need any type modifications.
   * @throws error if signature or nonce was forged/incorrect.
   */
  function decrypt_and_sign(cipher_text, decryption_secret_key, signing_public_key, operation_type) {
    var nonce = new Uint8Array(JSON.parse(cipher_text.nonce));
    cipher_text = new Uint8Array(JSON.parse(cipher_text.cipher));

    try {
      var decryption = sodium.crypto_box_open_easy(cipher_text, nonce, signing_public_key, decryption_secret_key, 'text');
      if(operation_type == 'share' || operation_type == 'open') return parseInt(decryption, 10);
      return decryption;
    } catch (_) {
      throw "Bad signature or Bad nonce";
    }
  }

  /**
   * Share given secret to the participating parties.
   * @param {jiff-instance} jiff - the jiff instance.
   * @param {number} secret - the secret to share.
   * @param {number} threshold - the minimimum number of parties needed to reconstruct the secret, defaults to all the recievers. [optional]
   * @param {array} receivers_list - array of party ids to share with, by default, this includes all parties. [optional]
   * @param {array} senders_list - array of party ids to receive from, by default, this includes all parties. [optional]
   * @param {number} Zp - the modulos (if null then the default Zp for the instance is used). [optional]
   * @param {string/number} share_id - the tag used to tag the messages sent by this share operation, this tag is used
   *                                   so that parties distinguish messages belonging to this share operation from other
   *                                   share operations between the same parties (when the order of execution is not
   *                                   deterministic). An automatic id is generated by increasing a local counter, default
   *                                   ids suffice when all parties execute all sharing operations with the same senders
   *                                   and receivers in the same order. [optional]
   * @returns {object} a map where the key is the sender party id
   *          and the value is the share object that wraps
   *          what was sent from that party (the internal value maybe deferred).
   *          if the party that calls this function is not a receiver then the map
   *          will be empty.
   */
  function jiff_share(jiff, secret, threshold, receivers_list, senders_list, Zp, share_id) {
    // defaults
    if(Zp == null) Zp = jiff.Zp;
    if(receivers_list == null) {
      receivers_list = [];
      for(var i = 1; i <= jiff.party_count; i++) receivers_list.push(i);
    }
    if(senders_list == null) {
      senders_list = [];
      for(var i = 1; i <= jiff.party_count; i++) senders_list.push(i);
    }
    if(threshold == null) threshold = receivers_list.length;
    if(threshold < 0) threshold = 2;
    if(threshold > receivers_list.length) threshold = receivers_list.length;

    // if party is uninvolved in the share, do nothing
    if(receivers_list.indexOf(jiff.id) == -1 &&  senders_list.indexOf(jiff.id) == -1)
      return {};

    // compute operation id
    receivers_list.sort(); // sort to get the same order
    senders_list.sort();
    if(share_id == null) share_id = jiff.counters.gen_share_id(receivers_list, senders_list);

    // stage sending of shares
    if(senders_list.indexOf(jiff.id) > -1) {
      // Call hook
      secret = jiff.execute_array_hooks('beforeShare', [jiff, secret, threshold, receivers_list, senders_list, Zp], 1);

      // compute shares
      var shares = jiff.hooks.computeShares(jiff, secret, receivers_list, threshold, Zp);

      // Call hook
      shares = jiff.execute_array_hooks('afterComputeShare', [jiff, shares, threshold, receivers_list, senders_list, Zp], 1);

      // send shares
      for(var i = 0; i < receivers_list.length; i++) {
        var p_id = receivers_list[i];
        if(p_id == jiff.id) continue;

        // send encrypted and signed shares_id[p_id] to party p_id
        var cipher_share = jiff.hooks.encryptSign(shares[p_id], jiff.keymap[p_id], jiff.secret_key, 'share');
        var msg = { party_id: p_id, share: cipher_share, op_id: share_id };
        jiff.socket.safe_emit('share', JSON.stringify(msg));
      }
    }

    // stage receiving of shares
    var result = {};
    if(receivers_list.indexOf(jiff.id) > -1) {
      // setup a map of deferred for every received share
      if(jiff.deferreds[share_id] == null) jiff.deferreds[share_id] = {};

      for(var i = 0; i < senders_list.length; i++) {
        var p_id = senders_list[i];
        if(p_id == jiff.id) {
          var my_share = jiff.execute_array_hooks('receiveShare', [jiff, p_id, shares[p_id]], 2);
          result[p_id] = jiff.secret_share(jiff, true, null, my_share, receivers_list, threshold, Zp);
          continue; // Keep party's own share
        }

        // check if a deferred is set up (maybe the message was previously received)
        if(jiff.deferreds[share_id][p_id] == null)
          // not ready, setup a deferred
          jiff.deferreds[share_id][p_id] = $.Deferred();

        var promise = jiff.deferreds[share_id][p_id].promise();

        // destroy deferred when done
        (function(promise, p_id) { // p_id is modified in a for loop, must do this to avoid scoping issues.
          promise.then(function() { jiff.deferreds[share_id][p_id] = null; });
        })(promise, p_id);

        // receive share_i[id] from party p_id
        result[p_id] = jiff.secret_share(jiff, false, promise, undefined, receivers_list, threshold, Zp, share_id+":"+p_id);
      }
    }

    return result;
  }

  /**
   * Default way of computing shares (can be overriden using hooks).
   * Compute the shares of the secret (as many shares as parties) using shamir secret sharing:
   * a polynomial of degree: ceil(parties/2) - 1 (honest majority).
   * @memberof jiff.sharing_schemes
   * @method shamir_share
   * @param {number} secret - the secret to share.
   * @param {array} parties_list - array of party ids to share with.
   * @param {number} threshold - the minimimum number of parties needed to reconstruct the secret, defaults to all the recievers. [optional]
   * @param {number} Zp - the modulos.
   * @param {function(number)} random - a function that provides a random number between 0 and the provided number-1 inclusive
   * @returns {object} a map between party number (from 1 to parties) and its
   *          share, this means that (party number, share) is a
   *          point from the polynomial.
   *
   */
  function jiff_compute_shares(jiff, secret, parties_list, threshold, Zp) {
    var shares = {}; // Keeps the shares

    // Each player's random polynomial f must have
    // degree threshold - 1, so that threshold many points are needed
    // to interpolate/reconstruct.
    var t = threshold - 1;
    var polynomial = Array(t+1); // stores the coefficients

    // Each players's random polynomial f must be constructed
    // such that f(0) = secret
    polynomial[0] = secret;

    // Compute the random polynomial f's coefficients
    for(var i = 1; i <= t; i++) polynomial[i] = jiff.helpers.random(Zp);

    // Compute each players share such that share[i] = f(i)
    for(var i = 0; i < parties_list.length; i++) {
      var p_id = parties_list[i];
      shares[p_id] = polynomial[0];
      var power = jiff.helpers.get_party_number(p_id);

      for(var j = 1; j < polynomial.length; j++) {
        var tmp = jiff.helpers.mod((polynomial[j] * power), Zp);
        shares[p_id] = jiff.helpers.mod((shares[p_id] + tmp), Zp);
        power = jiff.helpers.mod(power * jiff.helpers.get_party_number(p_id), Zp);
      }
    }

    return shares;
  }

  /**
   * Store the received share and resolves the corresponding
   * deferred if needed.
   * @param {jiff-instance} jiff - the jiff instance.
   * @param {number} sender_id - the id of the sender.
   * @param {string} share - the encrypted share, unless sender
   *                         is the same as receiver, then it is
   *                         an unencrypted number.
   * @param {number} op_id - the id of the share operation.
   *
   */
  function receive_share(jiff, sender_id, share, op_id) {
    // Decrypt share
    share = jiff.hooks.decryptSign(share, jiff.secret_key, jiff.keymap[sender_id], 'share');

    // Call hook
    share = jiff.execute_array_hooks('receiveShare', [jiff, sender_id, share], 2);

    // check if a deferred is set up (maybe the share was received early)
    if(jiff.deferreds[op_id] == null) jiff.deferreds[op_id] = {};
    if(jiff.deferreds[op_id][sender_id] == null)
      // Share is received before deferred was setup, store it.
      jiff.deferreds[op_id][sender_id] = $.Deferred();

    // Deferred is already setup, resolve it.
    jiff.deferreds[op_id][sender_id].resolve(share);
  }

  /**
   * Open up the given share to the participating parties.
   * @param {jiff-instance} jiff - the jiff instance.
   * @param {share-object} share - the share of the secret to open that belongs to this party.
   * @param {array} parties - an array with party ids (1 to n) of receiving parties. [optional]
   * @param {string/number/object} op_ids - the operation id (or a map from receiving party to operation id) to be used to tag outgoing messages. [optional]
   * @returns {promise} a (JQuery) promise to the open value of the secret, null if the calling party is not a receiving party.
   * @throws error if share does not belong to the passed jiff instance.
   *
   */
  function jiff_open(jiff, share, parties, op_ids) {
    if(!(share.jiff === jiff)) throw "share does not belong to given instance";

    // Default values
    if(parties == null || parties == []) {
      parties = [];
      for(var i = 1; i <= jiff.party_count; i++)
        parties.push(i);
    }

    // If not a receiver nor holder, do nothing
    if(share.holders.indexOf(jiff.id) == -1 && parties.indexOf(jiff.id) == -1) return null;

    // Compute operation ids (one for each party that will receive a result
    if(op_ids == null) op_ids = {};

    if(typeof(op_ids) == "string" || typeof(op_ids) == "String" || typeof(op_ids) == "number") {
      var tmp = {};
      for(var i = 0; i < parties.length; i++) tmp[parties[i]] = op_ids;
      op_ids = tmp;
    }

    else {
      var holders_label = share.holders.join(",");
      for(var i = 0; i < parties.length; i++)
        if(op_ids[parties[i]] == null) op_ids[parties[i]] = jiff.counters.gen_open_id(parties[i], holders_label);
    }

    // Party is a holder
    if(share.holders.indexOf(jiff.id) > -1) {
      // Call hook
      share = jiff.execute_array_hooks('beforeOpen', [jiff, share, parties], 1);

      // refresh/reshare, so that the original share remains secret, instead
      // a new share is sent/open without changing the actual value.
      share = share.refresh("refresh:"+op_ids[parties[0]]);

      // The given share has been computed, share it to all parties
      if(share.ready) jiff_broadcast(jiff, share, parties, op_ids);

      // Share is not ready, setup sharing as a callback to its promise
      else share.promise.then(function() { jiff_broadcast(jiff, share, parties, op_ids); }, share.error);
    }

    // Party is a receiver
    if(parties.indexOf(jiff.id) > -1) {
      var shares = []; // this will store received shares
      var final_deferred = $.Deferred(); // will be resolved when the final value is reconstructed
      var final_promise = final_deferred.promise();
      for(var i = 0; i < share.holders.length; i++) {
        var p_id = share.holders[i];

        // Setup a deferred for receiving a share from party p_id
        if(jiff.deferreds[op_ids[jiff.id]] == null) jiff.deferreds[op_ids[jiff.id]] = {};
        if(jiff.deferreds[op_ids[jiff.id]][p_id] == null) jiff.deferreds[op_ids[jiff.id]][p_id] = $.Deferred();

        // Clean up deferred when fulfilled
        var promise = jiff.deferreds[op_ids[jiff.id]][p_id].promise();

        // destroy deferred when done
        (function(promise, p_id) { // p_id is modified in a for loop, must do this to avoid scoping issues.
          promise.then(function(received_share) {
            jiff.deferreds[op_ids[jiff.id]][p_id] = null;
            shares.push(received_share);

            // Too few shares, nothing to do.
            if(shares.length < share.threshold) return;

            // Enough shares to reconstruct.
            // If did not already reconstruct, do it.
            if(final_deferred != null) {
              var recons_secret = jiff.hooks.reconstructShare(jiff, shares);
              recons_secret = jiff.execute_array_hooks('afterReconstructShare', [jiff, recons_secret], 1);

              final_deferred.resolve(recons_secret);
              final_deferred = null;
            }

            // If all shares were received, clean up.
            if(shares.length == share.holders.length) {
              shares = null;
              jiff.deferreds[op_ids[jiff.id]] = null;
            }
          });
        })(promise, p_id);
      }

      return final_promise;
    }

    return null;
  }

  /**
   * Opens a bunch of secret shares.
   * @param {jiff-instance} jiff - the jiff instance.
   * @param {array<share-object>} shares - an array containing this party's shares of the secrets to reconstruct.
   * @param {array} parties - an array with party ids (1 to n) of receiving parties. [optional]
   *                          This must be one of 3 cases:
   *                          1. null:                       open all shares to all parties.
   *                          2. array of numbers:           open all shares to all the parties specified in the array.
   *                          3. array of array of numbers:  open share with index i to the parties specified
   *                                                         in the nested array at parties[i]. if parties[i] was null,
   *                                                         then shares[i] will be opened to all parties.
   * @returns {promise} a (JQuery) promise to ALL the open values of the secret, the promise will yield
   *                    an array of values, each corresponding to the given share in the shares parameter
   *                    at the same index.
   * @throws error if some shares does not belong to the passed jiff instance.
   */
  function jiff_open_all(jiff, shares, parties) {
    var parties_nested_arrays = (parties != null && (parties[0] == null || (typeof(parties[0]) != "number" && typeof(parties[0]) != "string")));

    var promises = [];
    for(var i = 0; i < shares.length; i++) {
      var party = parties_nested_arrays ? parties[i] : parties;

      promises.push(jiff.open(shares[i], party));
    }

    return Promise.all(promises);
  }

  /**
   * Share the given share to all the parties in the jiff instance.
   * @param {jiff-instance} jiff - the jiff instance.
   * @param {number} share - the share.
   * @param {array} parties - the parties to broadcast the share to.
   * @param {map} op_ids - a map from party id to operation id, this allows different messages
   *                       to have different operation id, in case operation id contains
   *                       the id of the receiver as well.
   *
   */
  function jiff_broadcast(jiff, share, parties, op_ids) {
    for(var index = 0; index < parties.length; index++) {
      var i = parties[index]; // Party id
      if(i == jiff.id) { receive_open(jiff, i, share.value, op_ids[i], share.Zp); continue; }

      // encrypt, sign and send
      var cipher_share = jiff.hooks.encryptSign(share.value, jiff.keymap[i], jiff.secret_key, 'open');
      var msg = { party_id: i, share: cipher_share, op_id: op_ids[i], Zp: share.Zp };
      jiff.socket.safe_emit('open', JSON.stringify(msg));
    }
  }

  /**
   * Resolves the deferred corresponding to operation_id and sender_id.
   * @param {jiff_instance} jiff - the jiff instance.
   * @param {number} sender_id - the id of the sender.
   * @param {string} share - the encrypted share, unless sender
   *                         is the same as receiver, then it is
   *                         an unencrypted number..
   * @param {number} op_id - the id of the share operation.
   * @param {number} Zp - the modulos.
   */
  function receive_open(jiff, sender_id, share, op_id, Zp) {
    // Decrypt share
    if(sender_id != jiff.id)
      share = jiff.hooks.decryptSign(share, jiff.secret_key, jiff.keymap[sender_id], 'open');

    // call hook
    share = jiff.execute_array_hooks('receiveOpen', [jiff, sender_id, share, Zp], 2);

    // Resolve the deferred.
    if(jiff.deferreds[op_id] == null) jiff.deferreds[op_id] = {};
    if(jiff.deferreds[op_id][sender_id] == null) jiff.deferreds[op_id][sender_id] = $.Deferred();

    jiff.deferreds[op_id][sender_id].resolve( { "value": share, "sender_id": sender_id, "Zp": Zp } );
  }

  /**
   * Uses Lagrange polynomials to interpolate the polynomial
   * described by the given shares (points).
   * @memberof jiff.sharing_schemes
   * @method shamir_reconstruct
   * @param {jiff-instance} jiff - the jiff instance.
   * @param {array} shares - an array of objects representing shares to reconstruct, every object has 3 attributes: value, sender_id, Zp.
   * @returns {number} the value of the polynomial at x=0 (the secret value).
   *
   */
  function jiff_lagrange(jiff, shares) {
    var party_count = jiff.party_count;
    var lagrange_coeff = []; // will contain shares.length many elements.

    // Compute the Langrange coefficients at 0.
    for(var i = 0; i < shares.length; i++) {
      var pi = jiff.helpers.get_party_number(shares[i].sender_id);
      lagrange_coeff[pi] = 1;

      for(var j = 0; j < shares.length; j++) {
        var pj = jiff.helpers.get_party_number(shares[j].sender_id);
        if(pj != pi) {
          var inv = jiff.helpers.extended_gcd(pi - pj, shares[i].Zp)[0];
          lagrange_coeff[pi] = jiff.helpers.mod(lagrange_coeff[pi] * (0 - pj), shares[i].Zp) * inv;
          lagrange_coeff[pi] = jiff.helpers.mod(lagrange_coeff[pi], shares[i].Zp);
        }
      }
    }

    // Reconstruct the secret via Lagrange interpolation
    var recons_secret = 0;
    for(var i = 0; i < shares.length; i++) {
      var pi = jiff.helpers.get_party_number(shares[i].sender_id);
      var tmp = jiff.helpers.mod((shares[i].value * lagrange_coeff[pi]), shares[i].Zp);
      recons_secret = jiff.helpers.mod((recons_secret + tmp), shares[i].Zp);
    }

    return recons_secret;
  }

  /**
   * Creates 3 shares, a share for every one of three numbers from a beaver triplet.
   * The server generates and sends the triplets on demand.
   * @param {jiff-instance} jiff - the jiff instance.
   * @param {array} receivers_list - array of party ids that want to receive the triplet shares, by default, this includes all parties. [optional]
   * @param {number} threshold - the minimimum number of parties needed to reconstruct the triplet.
   * @param {number} Zp - the modulos (if null then the default Zp for the instance is used). [optional]
   * @param {string} triplet_id - the triplet id which is used to identify the triplet requested, so that every party
   *                              gets a share from the same triplet for every matching instruction. An automatic triplet id
   *                              is generated by increasing a local counter, default ids suffice when all parties execute the
   *                              instructions in the same order. [optional]
   * @returns {array<share-object>} an array of 3 share-objects [share_a, share_b, share_c] such that a * b = c.
   */
  function jiff_triplet(jiff, receivers_list, threshold, Zp, triplet_id) {
    if(Zp == null) Zp = jiff.Zp;
    if(receivers_list == null)
      for(var i = 1; i <= jiff.party_count; i++) receivers_list.push(i);

    // Get the id of the triplet needed.
    if(triplet_id == null) triplet_id = jiff.counters.gen_triplet_id(receivers_list);

    // Send a request to the server.
    var msg = JSON.stringify({triplet_id: triplet_id, receivers: receivers_list, threshold: threshold, Zp: Zp});

    // Setup deferreds to handle receiving the triplets later.
    var a_deferred = $.Deferred();
    var b_deferred = $.Deferred();
    var c_deferred = $.Deferred();
    jiff.deferreds[triplet_id] = { a: a_deferred, b: b_deferred, c: c_deferred };

    // send a request to the server.
    if(jiff.id == "s1")
      jiff.triplets_socket.safe_emit('triplet', msg);
    else
      jiff.triplets_socket.safe_emit('triplet', jiff.hooks.encryptSign(msg, jiff.keymap["s1"], jiff.secret_key, 'triplet'));

    var a_share = jiff.secret_share(jiff, false, a_deferred.promise(), undefined, receivers_list, threshold, Zp, triplet_id+":a");
    var b_share = jiff.secret_share(jiff, false, b_deferred.promise(), undefined, receivers_list, threshold, Zp, triplet_id+":b");
    var c_share = jiff.secret_share(jiff, false, c_deferred.promise(), undefined, receivers_list, threshold, Zp, triplet_id+":c");
    return [ a_share, b_share, c_share ];
  }

  /**
   * Store the received beaver triplet and resolves the corresponding deferred.
   * @param {jiff-instance} jiff - the jiff instance.
   * @param {number} triplet_id - the id of the triplet.
   * @param {object} triplet - the triplet (on the form: { a: share_a, b: share_b, c: share_c }).
   *
   */
  function receive_triplet(jiff, triplet_id, triplet) {
    triplet = jiff.execute_array_hooks('receiveTriplet', [jiff, triplet], 1);

    // Deferred is already setup, resolve it.
    jiff.deferreds[triplet_id]["a"].resolve(triplet["a"]);
    jiff.deferreds[triplet_id]["b"].resolve(triplet["b"]);
    jiff.deferreds[triplet_id]["c"].resolve(triplet["c"]);
    jiff.deferreds[triplet_id] = null;
  }

  /**
   * Can be used to generate shares of a random number, or shares of zero.
   * For a random number, every party generates a local random number and secret share it,
   * then every party sums its share, resulting in a single share of an unknown random number for every party.
   * The same approach is followed for zero, but instead, all the parties know that the total number is zero, but they
   * do not know the value of any resulting share (except their own).
   * @param {jiff-instance} jiff - the jiff instance.
   * @param {number} n - the number to share.
   * @param {number} threshold - the minimimum number of parties needed to reconstruct the secret, defaults to all the recievers. [optional]
   * @param {array} receivers_list - array of party ids to share with, by default, this includes all parties. [optional]
   * @param {array} senders_list - array of party ids to receive from, by default, this includes all parties. [optional]
   * @param {number} Zp - the modulos (if null then the default Zp for the instance is used). [optional]
   * @return {share-object} this party's share of the the number, null if this party is not a receiver.
   */
  function jiff_share_all_number(jiff, n, threshold, receivers_list, senders_list, Zp) {
    if(Zp == null) Zp = jiff.Zp;
    if(receivers_list == null) {
      receivers_list = [];
      for(var i = 1; i <= jiff.party_count; i++) receivers_list.push(i);
    }
    if(senders_list == null) {
      senders_list = [];
      for(var i = 1; i <= jiff.party_count; i++) senders_list.push(i);
    }

    var shares = jiff_share(jiff, n, threshold, receivers_list, senders_list, Zp);
    var share = shares[senders_list[0]];
    if(share != null) // only do this if you are a receiving party.
      for(var i = 1; i < senders_list.length; i++)
        share = share.sadd(shares[senders_list[i]]);

    return share;
  }

  /**
   * Use the server to generate shares for a random bit, zero, random non-zero number, or a random number.
   * The parties will not know the value of the number (unless the request is for shares of zero) nor other parties' shares.
   * @param {jiff-instance} jiff - the jiff instance.
   * @param {object} options - an object with these properties:
   *                           { "number": number, "bit": boolean, "nonzero": boolean, "max": number}
   * @param {array} receivers_list - array of party ids that want to receive the triplet shares, by default, this includes all parties. [optional]
   * @param {number} threshold - the minimimum number of parties needed to reconstruct the number.
   * @param {number} Zp - the modulos (if null then the default Zp for the instance is used). [optional]
   * @param {string} number_id - the number id which is used to identify this request, so that every party
   *                             gets a share from the same number for every matching instruction. An automatic number id
   *                             is generated by increasing a local counter, default ids suffice when all parties execute the
   *                             instructions in the same order. [optional]
   * @return {share-object} - this party's share of the generated number.
   */
  function jiff_server_share_number(jiff, options, receivers_list, threshold, Zp, number_id) {
    if(Zp == null) Zp = jiff.Zp;
    if(receivers_list == null)
      for(var i = 1; i <= jiff.party_count; i++) receivers_list.push(i);
    if(threshold == null) threshold = receivers_list.length;

    // Get the id of the number.
    if(number_id == null) number_id = jiff.counters.gen_number_id(receivers_list);

    var msg = { number_id: number_id, receivers: receivers_list, threshold: threshold, Zp: Zp };
    msg = Object.assign(msg, options);
    msg = JSON.stringify(msg);

    // Setup deferreds to handle receiving the triplets later.
    var deferred = $.Deferred();
    jiff.deferreds[number_id] = deferred;

    // Send a request to the server.
    if(jiff.id == "s1")
      jiff.numbers_socket.safe_emit('number', msg);
    else
      jiff.numbers_socket.safe_emit('number', jiff.hooks.encryptSign(msg, jiff.keymap["s1"], jiff.secret_key, 'number'));

    var share = jiff.secret_share(jiff, false, deferred.promise(), undefined, receivers_list, threshold, Zp, number_id+":n");
    return share;
  }

  /**
   * Store the received share of a previously requested number from the server.
   * @param {jiff-instance} jiff - the jiff instance.
   * @param {number} number_id - the id of the number.
   * @param {number} share - the value of the share.
   */
  function receive_server_share_number(jiff, number_id, share) {
    share = jiff.execute_array_hooks('receiveNumber', [jiff, share], 1);

    // Deferred is already setup, resolve it.
    jiff.deferreds[number_id].resolve(share);
    jiff.deferreds[number_id] = null;
  }

  /**
   * Coerce a number into a share. THIS DOES NOT SHARE THE GIVEN NUMBER.
   * It is a local type-coersion by invoking the constructor on the given parameter,
   *  this is useful for for operating on constants, not sharing secret data.
   * If all parties use this function with the same input number, then
   *  you can think of their shares as being a share of that constant with threshold 1.
   *  In other words, a trivial sharing scheme where the share is the number itself.
   *  However, if some parties used different input numbers, then the actual value
   *  yielded by reconstruction/opening of all these shares is arbitrary and depends
   *  on all the input numbers of all parties.
   *  @param {jiff-instance} jiff - the jiff instance.
   *  @param {number} number - the number to coerce.
   *  @param {array} holders - array of party ids that will hold the shares, by default, this includes all parties. [optional]
   *  @param {number} Zp - the modulos (if null then the default Zp for the instance is used). [optional]
   *  @param {string} id - this share's id (should be unique). [optional]
   *  @returns {share-object} a share object containing the given number.
   *
   */
  function jiff_coerce_to_share(jiff, number, holders, Zp, share_id) {
    if(Zp == null) Zp = jiff.Zp;
    if(holders == null)
      for(var i = 1; i <= jiff.party_count; i++) holders.push(i);
    return jiff.secret_share(jiff, true, null, number, holders, 1, Zp, share_id);
  }

  /**
   * Share an array of values. Each sender may have an array of different length. This is handled by the lengths parameter.
   * This function will reveal the lengths of the shared array.
   * If parties would like to keep the lengths of their arrays secret, they should agree on some "max" length apriori (either under MPC
   * or as part of the logistics of the computation), all their arrays should be padded to that length by using approriate default/identity
   * values.
   * @param {array} array - the array to be shared.
   * @param {null/number/object} lengths - the lengths of the arrays to be shared, has the following options:
   *                                       1. null: lengths are unknown, each sender will publicly reveal the lengths of its own array.
   *                                       2. number: all arrays are of this length
   *                                       3. object: { 'sender_party_id': length }: must specify the length of the array for each sender.
   * @param {number} threshold - the minimimum number of parties needed to reconstruct the secret, defaults to all the recievers. [optional]
   * @param {array} receivers_list - array of party ids to share with, by default, this includes all parties. [optional]
   * @param {array} senders_list - array of party ids to receive from, by default, this includes all parties. [optional]
   * @param {number} Zp - the modulos (if null then the default Zp for the instance is used). [optional]
   * @param {string/number} base_share_id - the base tag used to tag the messages sent by this share operation, every element of the array
   *                                   will get a unique id based on the concatenation of base_share_id and the index of the element.
   *                                   This tag is used so that parties distinguish messages belonging to this share operation from
   *                                   other share operations between the same parties (when the order of execution is not
   *                                   deterministic). An automatic id is generated by increasing a local counter, default
   *                                   ids suffice when all parties execute all sharing operations with the same senders
   *                                   and receivers in the same order. [optional]
   * @returns {promise} if the calling party is a receiver then a promise to the shared arrays is returned, the promise will provide an object 
   *                    formated as follows: { <party_id>: [ <1st_share>, <2nd_share>, ..., <(lengths[party_id])th_share> ] }
   *                    where the party_ids are those of the senders.
   *                    if the calling party is not a receiver, then null is returned.
   */
  function jiff_share_array(jiff, array, lengths, threshold, receivers_list, senders_list, Zp, share_id) {
    // Check format of lengths
    if(lengths != null && typeof(lengths) != "number" && typeof(lengths) != "object")
      throw "share_array: unrecognized lengths"

    // Default values      
    if(receivers_list == null) {
      receivers_list = [];
      for(var i = 1; i <= jiff.party_count; i++) receivers_list.push(i);
    }
    if(senders_list == null) {
      senders_list = [];
      for(var i = 1; i <= jiff.party_count; i++) senders_list.push(i);
    }

    var isReceiving = receivers_list.indexOf(jiff.id) > -1;
    if(senders_list.indexOf(jiff.id) == -1 && !isReceiving)
      return null; // This party is neither a sender nor a receiver, do nothing!

    // compute operation id
    receivers_list.sort(); // sort to get the same order
    senders_list.sort();
    if(share_id == null) share_id = jiff.counters.gen_share_id(receivers_list, senders_list) + ":array:";

    // wrap around result of share_array
    var share_array_deferred = $.Deferred();
    var share_array_promise = share_array_deferred.promise();

    // figure out lengths by having each party emit their length publicly
    if(lengths == null) {
      lengths = {};
      var total = 0;
      if(senders_list.indexOf(jiff.id) > -1) {
        total = 1; // we have our own length since we are a sender
        lengths[jiff.id] = array.length;

        // send the length of this party's array to all receivers
        jiff.emit(share_id + "length", receivers_list, array.length);
      }

      jiff.listen(share_id + "length", function(sender, message) {
        lengths[sender] = message;
        total++;
        if(total == senders_list.length) {
          delete jiff.listeners[share_id + "length"];
          share_array_deferred.resolve(lengths);
        }
      });
    }

    // All arrays are of the same length
    else if(typeof(lengths) == "number") {
      var l = length;
      lengths = {};
      for(var i = 0; i < senders_list.length; i++)
        lengths[senders_list[i]] = l;

      share_array_deferred.resolve(lengths);
    }

    // Lengths of the different arrays are all provided
    else {
      for(var i = 0; i < senders_list.length; i++)
        if(lengths[senders_list[i]] == null) throw "share_array: missing length"

      share_array_deferred.resolve(lengths);
    }

    // lengths are now set, start sharing
    share_array_promise = share_array_promise.then(function(lengths) {
      // compute the number of sharing rounds
      var max = 0;
      for(var i = 0; i < senders_list.length; i++) {
        var l = lengths[senders_list[i]];
        max = l > max ? l : max;
      }

      // Store results here
      var results = {};
      if(isReceiving) {
        for(var i = 0; i < senders_list.length; i++)
          results[senders_list[i]] = [];
      }

      // share every round
      for(var r = 0; r < max; r++) {
        var round_senders = [];
        for(var i = 0; i < senders_list.length; i++)
          if(lengths[senders_list[i]] > r) round_senders.push(senders_list[i]);

        var value = r < array.length ? array[r] : null;
        var round_results = jiff.share(value, threshold, receivers_list, round_senders, Zp, share_id + "round:" + r);

        for(var sender_id in round_results)
          if(round_results.hasOwnProperty(sender_id))
            results[sender_id].push(round_results[sender_id]);
      }
      
      return results;
    });
    
    return isReceiving ? share_array_promise : null;
  }

  /**
   * Create a new share.
   * A share is a value wrapper with a share object, it has a unique id
   * (per computation instance), and a pointer to the instance it belongs to.
   * A share also has methods for performing operations.
   * @param {jiff-instance} jiff - the jiff instance.
   * @param {boolean} ready - whether the value of the share is ready or deferred.
   * @param {promise} promise - a promise to the value of the share.
   * @param {number} value - the value of the share (null if not ready).
   * @param {array} holders - the parties that hold all the corresponding shares (must be sorted).
   * @param {number} threshold - the minimimum number of parties needed to reconstruct the secret.
   * @param {number} Zp - the modulos under which this share was created.
   * @param {string} id - this share's id (should be unique). [optional]
   * @returns {secret-share} the secret share object containing the give value.
   *
   */
  function secret_share(jiff, ready, promise, value, holders, threshold, Zp, id) {
    /**
     * Secret share objects: provides API to perform operations on shares securly, wrap promises
     * and communication primitives to ensure operations are executed when shares are available (asynchrounously)
     * without requiring the user to perform promise management/synchronization.
     * @namespace secret-share
     */
    var self = {};

    /**
     * @member {jiff-instance} jiff
     * @memberof secret-share
     */
    self.jiff = jiff;

    /**
     * @member {boolean} ready
     * @memberof secret-share
     */
    self.ready = ready;

    /**
     * @member {promise} promise
     * @memberof secret-share
     */
    self.promise = promise;
    /**
     * @member {number} value
     * @memberof secret-share
     */
    self.value = value;
    /**
     * @member {array} holders
     * @memberof secret-share
     */
    self.holders = holders;
    /**
     * @member {array} threshold
     * @memberof secret-share
     */
    self.threshold = threshold;
    /**
     * @member {number} Zp
     * @memberof secret-share
     */
    self.Zp = Zp;

    if(id == null) id = jiff.counters.gen_share_obj_id();

    /**
     * @member {string} id
     * @memberof secret-share
     */
    self.id = id;

    /**
     * Gets the value of this share.
     * @method valueOf
     * @returns {number} the value (undefined if not ready yet).
     * @memberof secret-share
     */
    self.valueOf = function() {
      if(ready) return self.value;
      else return undefined;
    };

    /**
     * Gets a string representation of this share.
     * @method toString
     * @returns {string} the id and value of the share as a string.
     * @memberof secret-share
     */
    self.toString = function() {
      if(ready) return self.id + ": " + self.value;
      else return self.id + ": <deferred>";
    };

    /**
     * Logs an error.
     * @method error
     * @memberof secret-share
     */
    self.error = function() { console.log("Error receiving " + self.toString()); };

    /**
     * Receives the value of this share when ready.
     * @method receive_share
     * @param {number} value - the value of the share.
     * @memberof secret-share
     */
    self.receive_share = function(value) { self.value = value; self.ready = true; self.promise = null; };

    /**
     * Joins the pending promises of this share and the given share.
     * @method pick_promise
     * @param {share-object} o - the other share object.
     * @returns {promise} the joined promise for both shares (or whichever is pending).
     * @memberof secret-share
     */
    self.pick_promise = function(o) {
      if(self.ready && o.ready) return null;

      if(self.ready) return o.promise;
      else if(o.ready) return self.promise;
      else return Promise.all([self.promise, o.promise]);
    };

    /**
     * Checks if the given parameter is a constant, used to determine whether constant or secret
     * operations should be executed.
     * @param {number/object} o - the parameter to determine.
     * @return true if o is a valid constant, false otherwise.
     */
    self.isConstant = function(o) {
      return typeof(o) == "number";
    }

    /**
     * Reshares/refreshes the sharing of this number, used before opening to keep the share secret.
     * @method refresh
     * @param {string} op_id - the operation id with which to tag the messages sent by this refresh, by default
     *                         an automatic operation id is generated by increasing a local counter, default operation ids
     *                         suffice when all parties execute the instructions in the same order. [optional]
     * @returns {secret-share} a new share of the same number.
     * @memberof secret-share
     */
    self.refresh = function(op_id) {
      return self.sadd(self.jiff.server_generate_and_share({"number": 0}, self.holders, self.threshold, self.Zp, op_id));
    };

    /**
     * Reveals/Opens the value of this share.
     * @method open
     * @param {function(number)} success - the function to handle successful open.
     * @param {function(string)} error - the function to handle errors and error messages. [optional]
     * @returns {promise} a (JQuery) promise to the open value of the secret.
     * @throws error if share does not belong to the passed jiff instance.
     * @memberof secret-share
     */
    self.open = function(success, failure) {
      if(failure == null) failure = self.error;
      var promise = self.jiff.open(self);
      if(promise != null) promise.then(success, failure);
      return promise;
    };

    /**
     * Reveals/Opens the value of this share to a specific array of parties.
     * @method open_to
     * @param {array} parties - the ids of parties to reveal secret to.
     * @param {function(number)} success - the function to handle successful open.
     * @param {function(string)} error - the function to handle errors and error messages. [optional]
     * @memberof secret-share
     */
    self.open_to = function(parties, success, failure) {
      if(failure == null) failure = self.error;
      var promise = self.jiff.open(self, parties);
      if(promise != null) promise.then(success, failure);
    };

    /**
     * Generic Addition.
     * Uses either the constant or secret version of this operator depending on type of paramter.
     * @method add
     * @param {number/share-object} o - the other operand (can be either number or share).
     * @return {share-object} this party's share of the result.
     * @memberof secret-share
     */
    self.add = function(o) {
      if(self.isConstant(o)) return self.cadd(o);
      return self.sadd(o);
    }

    /**
     * Generic Subtraction.
     * Uses either the constant or secret version of this operator depending on type of paramter.
     * @method sub
     * @param {number/share-object} o - the other operand (can be either number or share).
     * @return {share-object} this party's share of the result.
     * @memberof secret-share
     */
    self.sub = function(o) {
      if(self.isConstant(o)) return self.csub(o);
      return self.ssub(o);
    }

    /**
     * Generic Multiplication.
     * Uses either the constant or secret version of this operator depending on type of paramter.
     * @method mult
     * @param {number/share-object} o - the other operand (can be either number or share).
     * @return {share-object} this party's share of the result.
     * @memberof secret-share
     */
    self.mult = function(o) {
      if(self.isConstant(o)) return self.cmult(o);
      return self.smult(o);
    }

    /**
     * Generic XOR for bits (both this and o have to be bits to work correctly).
     * Uses either the constant or secret version of this operator depending on type of paramter.
     * @method xor_bit
     * @param {number/share-object} o - the other operand (can be either number or share).
     * @return {share-object} this party's share of the result.
     * @memberof secret-share
     */
    self.xor_bit = function(o) {
      if(self.isConstant(o)) return self.cxor_bit(o);
      return self.sxor_bit(o);
    }

    /**
     * Generic Greater or equal.
     * Uses either the constant or secret version of this operator depending on type of paramter.
     * @method gteq
     * @param {number/share-object} o - the other operand (can be either number or share).
     * @param {number} l - the maximum bit length of the two shares. [optional]
     * @return {share-object} this party's share of the result.
     * @memberof secret-share
     */
    self.gteq = function(o, l) {
      if(self.isConstant(o)) return self.cgteq(o, l);
      return self.sgteq(o, l);
    }

    /**
     * Generic Greater than.
     * Uses either the constant or secret version of this operator depending on type of paramter.
     * @method gt
     * @param {number/share-object} o - the other operand (can be either number or share).
     * @param {number} l - the maximum bit length of the two shares. [optional]
     * @return {share-object} this party's share of the result.
     * @memberof secret-share
     */
    self.gt = function(o, l) {
      if(self.isConstant(o)) return self.cgt(o, l);
      return self.sgt(o, l);
    }

    /**
     * Generic Less or equal.
     * Uses either the constant or secret version of this operator depending on type of paramter.
     * @method lteq
     * @param {number/share-object} o - the other operand (can be either number or share).
     * @param {number} l - the maximum bit length of the two shares. [optional]
     * @return {share-object} this party's share of the result.
     * @memberof secret-share
     */
    self.lteq = function(o, l) {
      if(self.isConstant(o)) return self.clteq(o, l);
      return self.slteq(o, l);
    }

    /**
     * Generic Less than.
     * Uses either the constant or secret version of this operator depending on type of paramter.
     * @method lt
     * @param {number/share-object} o - the other operand (can be either number or share).
     * @param {number} l - the maximum bit length of the two shares. [optional]
     * @return {share-object} this party's share of the result.
     * @memberof secret-share
     */
    self.lt = function(o, l) {
      if(self.isConstant(o)) return self.clt(o, l);
      return self.slt(o, l);
    }

    /**
     * Generic Equals.
     * Uses either the constant or secret version of this operator depending on type of paramter.
     * @method eq
     * @param {number/share-object} o - the other operand (can be either number or share).
     * @param {number} l - the maximum bit length of the two shares. [optional]
     * @return {share-object} this party's share of the result.
     * @memberof secret-share
     */
    self.eq = function(o, l) {
      if(self.isConstant(o)) return self.ceq(o, l);
      return self.seq(o, l);
    }

    /**
     * Generic Not Equals.
     * Uses either the constant or secret version of this operator depending on type of paramter.
     * @method neq
     * @param {number/share-object} o - the other operand (can be either number or share).
     * @param {number} l - the maximum bit length of the two shares. [optional]
     * @return {share-object} this party's share of the result.
     * @memberof secret-share
     */
    self.neq = function(o, l) {
      if(self.isConstant(o)) return self.cneq(o, l);
      return self.sneq(o, l);
    }

    /**
     * Generic Integer Divison.
     * Uses either the constant or secret version of this operator depending on type of paramter.
     * @method div
     * @param {number/share-object} o - the other operand (can be either number or share).
     * @param {number} l - the maximum bit length of the two shares. [optional]
     * @return {share-object} this party's share of the result.
     * @memberof secret-share
     */
    self.div = function(o, l) {
      if(self.isConstant(o)) return self.cdiv(o, l);
      return self.sdiv(o, l);
    }

    /**
     * Addition with a constant.
     * @method cadd
     * @param {number} cst - the constant to add.
     * @return {share-object} this party's share of the result.
     * @memberof secret-share
     */
    self.cadd = function(cst) {
      if (!(self.isConstant(cst))) throw "parameter should be a number (+)";

      if(self.ready) // if share is ready
        return self.jiff.secret_share(self.jiff, true, null, self.jiff.helpers.mod((self.value + cst), self.Zp), self.holders, self.threshold, self.Zp);

      var promise = self.promise.then(function() { return self.jiff.helpers.mod((self.value + cst), self.Zp); }, self.error);
      return self.jiff.secret_share(self.jiff, false, promise, undefined, self.holders, self.threshold, self.Zp);
    };

    /**
     * Subtraction with a constant.
     * @method csub
     * @param {number} cst - the constant to subtract from this share.
     * @return {share-object} this party's share of the result.
     * @memberof secret-share
     */
    self.csub = function(cst) {
      if (!(self.isConstant(cst))) throw "parameter should be a number (-)";

      if(self.ready) // if share is ready
        return self.jiff.secret_share(self.jiff, true, null, self.jiff.helpers.mod((self.value - cst), self.Zp), self.holders, self.threshold, self.Zp);

      var promise = self.promise.then(function() { return self.jiff.helpers.mod((self.value - cst), self.Zp); }, self.error);
      return self.jiff.secret_share(self.jiff, false, promise, undefined, self.holders, self.threshold, self.Zp);
    }

    /**
     * Multiplication by a constant.
     * @method cmult
     * @param {number} cst - the constant to multiply to this share.
     * @return {share-object} this party's share of the result.
     * @memberof secret-share
     */
    self.cmult = function(cst) {
      if (!(self.isConstant(cst))) throw "parameter should be a number (*)";

      if(self.ready) // if share is ready
        return self.jiff.secret_share(self.jiff, true, null, self.jiff.helpers.mod((self.value * cst), self.Zp), self.holders, self.threshold, self.Zp);

      var promise = self.promise.then(function() { return self.jiff.helpers.mod((self.value * cst), self.Zp); }, self.error);
      return self.jiff.secret_share(self.jiff, false, promise, undefined, self.holders, self.threshold, self.Zp);
    };

    /**
     * Division by a constant factor of the number represented by the share.
     * @method cdivfac
     * @param {number} cst - the constant by which to divide the share.
     * @return {share-object} this party's share of the result.
     * @memberof secret-share
     */
    self.cdivfac = function(cst) {
      if (!(self.isConstant(cst))) throw "Parameter should be a number (cdivfac)";

      var inv = jiff.helpers.extended_gcd(cst, self.Zp)[0];

      if(self.ready) // If share is ready.
        return self.jiff.secret_share(self.jiff, true, null, self.jiff.helpers.mod((self.value * inv), self.Zp), self.holders, self.threshold, self.Zp);

      var promise = self.promise.then(function() { return self.jiff.helpers.mod((self.value * inv), self.Zp); }, self.error);
      return self.jiff.secret_share(self.jiff, false, promise, undefined, self.holders, self.threshold, self.Zp);
    };

    /**
     * Addition of two secret shares.
     * @method sadd
     * @param {share-object} o - the share to add to this share.
     * @return {share-object} this party's share of the result.
     * @memberof secret-share
     */
    self.sadd = function(o) {
      if (!(o.jiff === self.jiff)) throw "shares do not belong to the same instance (+)";
      if (!(o.Zp === self.Zp)) throw "shares must belong to the same field (+)";
      if (!self.jiff.helpers.array_equals(self.holders, o.holders)) throw "shares must be held by the same parties (+)";

      // add the two shares when ready locally
      var ready_add = function() {
        return self.jiff.helpers.mod(self.value + o.value, self.Zp);
      }

      if(self.ready && o.ready) // both shares are ready
        return self.jiff.secret_share(self.jiff, true, null, ready_add(), self.holders, max(self.threshold, o.threshold), self.Zp);

      // promise to execute ready_add when both are ready
      var promise = self.pick_promise(o).then(ready_add, self.error);
      return self.jiff.secret_share(self.jiff, false, promise, undefined, self.holders, max(self.threshold, o.threshold), self.Zp);
    };

    /**
     * Subtraction of two secret shares.
     * @method ssub
     * @param {share-object} o - the share to subtract from this share.
     * @return {share-object} this party's share of the result.
     * @memberof secret-share
     */
    self.ssub = function(o) {
      if (!(o.jiff === self.jiff)) throw "shares do not belong to the same instance (-)";
      if (!(o.Zp === self.Zp)) throw "shares must belong to the same field (-)";
      if (!self.jiff.helpers.array_equals(self.holders, o.holders)) throw "shares must be held by the same parties (-)";

      // add the two shares when ready locally
      var ready_sub = function() {
        return self.jiff.helpers.mod(self.value - o.value, self.Zp);
      }

      if(self.ready && o.ready) // both shares are ready
        return self.jiff.secret_share(self.jiff, true, null, ready_sub(), self.holders, max(self.threshold, o.threshold), self.Zp);

      // promise to execute ready_add when both are ready
      var promise = self.pick_promise(o).then(ready_sub, self.error);
      return self.jiff.secret_share(self.jiff, false, promise, undefined, self.holders, max(self.threshold, o.threshold), self.Zp);
    };

    /**
     * Multiplication of two secret shares through Beaver Triplets.
     * @method smult
     * @param {share-object} o - the share to multiply with.
     * @param {string} op_id - the operation id which is used to identify this multiplication (and internally, the corresponding beaver triplet).
     *                         This id must be unique, and must be passed by all parties to the same instruction.
     *                         this ensures that every party gets a share from the same triplet for every matching instruction. An automatic id
     *                         is generated by increasing a local counter, default ids suffice when all parties execute the
     *                         instructions in the same order. [optional]
     * @return {share-object} this party's share of the result.
     * @memberof secret-share
     */
    self.smult = function(o, op_id) {
      if (!(o.jiff === self.jiff)) throw "shares do not belong to the same instance (*)";
      if (!(o.Zp === self.Zp)) throw "shares must belong to the same field (*)";
      if (!self.jiff.helpers.array_equals(self.holders, o.holders)) throw "shares must be held by the same parties (*)";

      var final_deferred = $.Deferred();
      var final_promise = final_deferred.promise();
      var result = self.jiff.secret_share(self.jiff, false, final_promise, undefined, self.holders, max(self.threshold, o.threshold), self.Zp, op_id);

      // Get shares of triplets.
      var triplet_id = op_id == null ? null : op_id + ":triplet";
      var triplet = jiff.triplet(self.holders, max(self.threshold, o.threshold), self.Zp, triplet_id);

      var a = triplet[0];
      var b = triplet[1];
      var c = triplet[2];

      // d = s - a. e = o - b.
      var d = self.sadd(a.cmult(-1));
      var e = o.sadd(b.cmult(-1));

      // Open d and e.
      // The only communication cost.
      var e_promise = self.jiff.open(e, e.holders, b.id + ":open");
      var d_promise = self.jiff.open(d, d.holders, a.id + ":open");
      Promise.all([e_promise, d_promise]).then(function(arr) {
        var e_open = arr[0];
        var d_open = arr[1];

        // result_share = d_open * e_open + d_open * b_share + e_open * a_share + c.
        var t1 = d_open * e_open;
        var t2 = b.cmult(d_open);
        var t3 = a.cmult(e_open);

        // All this happens locally.
        var final_result = t2.cadd(t1);
        final_result = final_result.sadd(t3);
        final_result = final_result.sadd(c);

        if(final_result.ready)
          final_deferred.resolve(final_result.value);
        else // Resolve the deferred when ready.
          final_result.promise.then(function () { final_deferred.resolve(final_result.value); });
      });

      return result;
    };

    /**
     * bitwise-XOR with a constant (BOTH BITS).
     * @method cxor_bit
     * @param {number} cst - the constant bit to XOR with (0 or 1).
     * @return {share-object} this party's share of the result.
     * @memberof secret-share
     */
    self.cxor_bit = function(cst) {
      if (!(self.isConstant(cst))) throw "parameter should be a number (^)";
      return self.cadd(cst).ssub(self.cmult(cst).cmult(2));
    };

    /**
     * bitwise-XOR of two secret shares OF BITS.
     * @method sxor_bit
     * @param {share-object} o - the share to XOR with.
     * @return {share-object} this party's share of the result.
     * @memberof secret-share
     */
    self.sxor_bit = function(o) {
      if (!(o.jiff === self.jiff)) throw "shares do not belong to the same instance (^)";
      if (!(o.Zp === self.Zp)) throw "shares must belong to the same field (^)";
      if (!self.jiff.helpers.array_equals(self.holders, o.holders)) throw "shares must be held by the same parties (^)";

      return self.sadd(o).ssub(self.smult(o).cmult(2));
    };

    /**
     * Greater than or equal with another share.
     * @method sgteq
     * @param {share-object} o - the other share.
     * @param {number} l - the maximum bit length of the two shares. [optional]
     * @param {string} op_id - the operation id which is used to identify this comparison, this id must be unique, and must
     *                         be passed by all parties to the same instruction.
     *                         This id is used internally as a base for constructing other ids to allow parties to
     *                         identify and match all messages sent as part of this protocol. An automatic id
     *                         is generated by increasing a local counter, default ids suffice when all parties execute the
     *                         instructions in the same order. [optional]
     * @return {share-object} this party's share of the result, the final result is 1 if this >= o, and 0 otherwise.
     * @memberof secret-share
     */
    self.sgteq = function(o, l, op_id) {
      if (!(o.jiff === self.jiff)) throw "shares do not belong to the same instance (>=)";
      if (!(o.Zp === self.Zp)) throw "shares must belong to the same field (>=)";
      if (!self.jiff.helpers.array_equals(self.holders, o.holders)) throw "shares must be held by the same parties (>=)";

      var final_deferred = $.Deferred();
      var final_promise = final_deferred.promise();
      var result = self.jiff.secret_share(self.jiff, false, final_promise, undefined, self.holders, max(self.threshold, o.threshold), self.Zp, op_id);

      var k = Math.max(self.threshold, o.threshold);
      if(l == null) l = Math.floor(self.jiff.helpers.bLog(self.Zp, 2) - k - 1);

      if(l <= 0) throw "field too small compared to threshold";
      var assert = Math.pow(2, (l+2)) + Math.pow(2, (l+k));
      if(!(self.Zp >= assert)) throw "field too small compared to security and bit length (" + assert + ")";

      function preprocess() {
        var r_bits = [];
        for(var i = 0; i < l + k; i++)
          r_bits[i] = self.jiff.server_generate_and_share({ "bit": true }, self.holders, max(self.threshold, o.threshold), self.Zp, op_id == null ? null : op_id + ":bit"+i);

        var r_modl = r_bits[0];
        for(var i = 1; i < l; i++)
          r_modl = r_modl.sadd(r_bits[i].cmult(Math.pow(2, i)));

        var r_full = r_modl;
        for(var i = l; i < l + k; i++)
          r_full = r_full.sadd(r_bits[i].cmult(Math.pow(2, i)));

        r_bits = r_bits.slice(0, l);

        var s_bit = self.jiff.server_generate_and_share({ "bit": true }, self.holders, max(self.threshold, o.threshold), self.Zp, op_id == null ? null : op_id + ":sbit");
        var s_sign = s_bit.cmult(-2).cadd(1);

        var mask = self.jiff.server_generate_and_share({ "nonzero": true }, self.holders, max(self.threshold, o.threshold), self.Zp, op_id == null ? null : op_id + ":mask");

        return { "s_bit": s_bit, "s_sign": s_sign, "mask": mask, "r_full": r_full, "r_modl": r_modl, "r_bits": r_bits };
      }

      function finish_compare(c, s_bit, s_sign, mask, r_modl, r_bits, z, nested_op_ids, nested_smult_id) {
        var c_bits = [];
        for(var i = 0; i < l; i++)
          c_bits[i] = (c >> i) & 1;

        var sumXORs = [];
        for(var i = 0; i < l; i++)
          sumXORs[i] = 0;

        sumXORs[l-2] = r_bits[l-1].cxor_bit(c_bits[l-1]).cadd(sumXORs[l-1]);
        for(var i = l-3; i > -1; i--)
          sumXORs[i] = r_bits[i+1].cxor_bit(c_bits[i+1]).sadd(sumXORs[i+1]);

        var E_tilde = [];
        for(var i = 0; i < r_bits.length; i++) {
          var e_i = r_bits[i].cadd(-1 * c_bits[i]).sadd(s_sign);
          if(typeof(sumXORs[i]) != "number")
            e_i = e_i.sadd(sumXORs[i].cmult(3));
          else
            e_i = e_i.cadd(3 * sumXORs[i]);

          E_tilde.push(e_i);
        }

        var product = mask;
        for(var i = 0; i < E_tilde.length; i++)
          product = product.smult(E_tilde[i], nested_smult_id+":nested"+i);

        self.jiff.open(product, self.holders, nested_op_ids).then(function(product) {
          var non_zero = (product != 0) ? 1 : 0;
          var UF = s_bit.cxor_bit(non_zero);
          var c_mod2l = self.jiff.helpers.mod(c, Math.pow(2, l));
          var res = UF.cmult(Math.pow(2, l)).ssub(r_modl.cadd(-1 * c_mod2l));

          var inverse = self.jiff.helpers.extended_gcd(Math.pow(2, l), self.Zp)[0];
          var final_result = z.ssub(res).cmult(inverse);
          if(final_result.ready)
            final_deferred.resolve(final_result.value);
          else
            final_result.promise.then(function () { final_deferred.resolve(final_result.value); });
        }, self.error);
      }

      function compare_online(preprocess) {
        var a = self.cmult(2).cadd(1);
        var b = o.cmult(2);

        var z = a.ssub(b).cadd(Math.pow(2, l));
        var c = preprocess.r_full.sadd(z);

        // Unique and in order operation id for the nested open that is executed inside finish_compare.
        var nested_op_ids = {};
        var holders_label = self.holders.join(",");
        for(var i = 0; i < self.holders.length; i++)
          if(op_id == null) nested_op_ids[self.holders[i]] = self.jiff.counters.gen_open_id(self.holders[i], holders_label);
          else nested_op_ids[self.holders[i]] = op_id + ":" + receiver + ":" + holders_string;

        // Unique and in order single triplet id for the nest secret multiplication that is executed inside finish_compare.
        var nested_smult_id = op_id == null ? self.jiff.counters.gen_triplet_id(self.holders) : op_id + ":smult";

        // Open and pass the nested ids to the open handler to use in the remaining part of the protocol.
        self.jiff.open(c, self.holders).then(function(c) { finish_compare(c, preprocess.s_bit, preprocess.s_sign, preprocess.mask, preprocess.r_modl, preprocess.r_bits, z, nested_op_ids, nested_smult_id); }, self.error);
      }

      var pre = preprocess();
      compare_online(pre);

      return result;
    };

    /**
     * Greater than with another share.
     * @method sgt
     * @param {share-object} o - the other share.
     * @param {number} l - the maximum bit length of the two shares. [optional]
     * @param {string} op_id - the operation id which is used to identify this comparison, this id must be unique, and must
     *                         be passed by all parties to the same instruction.
     *                         This id is used internally as a base for constructing other ids to allow parties to
     *                         identify and match all messages sent as part of this protocol. An automatic id
     *                         is generated by increasing a local counter, default ids suffice when all parties execute the
     *                         instructions in the same order. [optional]
     * @return {share-object} this party's share of the result, the final result is 1 if this > o, and 0 otherwise.
     * @memberof secret-share
     */
    self.sgt = function(o, l, op_id) {
      if (!(o.jiff === self.jiff)) throw "shares do not belong to the same instance (>)";
      if (!(o.Zp === self.Zp)) throw "shares must belong to the same field (>)";
      if (!self.jiff.helpers.array_equals(self.holders, o.holders)) throw "shares must be held by the same parties (>)";

      return o.sgteq(self, l, op_id).cmult(-1).cadd(1);
    };

    /**
     * Less than or equal with another share.
     * @method slteq
     * @param {share-object} o - the other share.
     * @param {number} l - the maximum bit length of the two shares. [optional]
     * @param {string} op_id - the operation id which is used to identify this comparison, this id must be unique, and must
     *                         be passed by all parties to the same instruction.
     *                         This id is used internally as a base for constructing other ids to allow parties to
     *                         identify and match all messages sent as part of this protocol. An automatic id
     *                         is generated by increasing a local counter, default ids suffice when all parties execute the
     *                         instructions in the same order. [optional]
     * @return {share-object} this party's share of the result, the final result is 1 if this <= o, and 0 otherwise.
     * @memberof secret-share
     */
    self.slteq = function(o, l, op_id) {
      if (!(o.jiff === self.jiff)) throw "shares do not belong to the same instance (<=)";
      if (!(o.Zp === self.Zp)) throw "shares must belong to the same field (<=)";
      if (!self.jiff.helpers.array_equals(self.holders, o.holders)) throw "shares must be held by the same parties (<=)";

      return o.sgteq(self, l, op_id);
    };

    /**
     * Less than with another share.
     * @method slt
     * @param {share-object} o - the other share.
     * @param {number} l - the maximum bit length of the two shares. [optional]
     * @param {string} op_id - the operation id which is used to identify this comparison, this id must be unique, and must
     *                         be passed by all parties to the same instruction.
     *                         This id is used internally as a base for constructing other ids to allow parties to
     *                         identify and match all messages sent as part of this protocol. An automatic id
     *                         is generated by increasing a local counter, default ids suffice when all parties execute the
     *                         instructions in the same order. [optional]
     * @return {share-object} this party's share of the result, the final result is 1 if this < o, and 0 otherwise.
     * @memberof secret-share
     */
    self.slt = function(o, l, op_id) {
      if (!(o.jiff === self.jiff)) throw "shares do not belong to the same instance (<)";
      if (!(o.Zp === self.Zp)) throw "shares must belong to the same field (<)";
      if (!self.jiff.helpers.array_equals(self.holders, o.holders)) throw "shares must be held by the same parties (<)";

      return self.sgteq(o, l, op_id).cmult(-1).cadd(1);
    };

    /**
     * Greater than or equal with a constant.
     * @method cgteq
     * @param {number} cst - the constant to compare with.
     * @param {number} l - the maximum bit length of this share. [optional]
     * @param {string} op_id - the operation id which is used to identify this comparison, this id must be unique, and must
     *                         be passed by all parties to the same instruction.
     *                         This id is used internally as a base for constructing other ids to allow parties to
     *                         identify and match all messages sent as part of this protocol. An automatic id
     *                         is generated by increasing a local counter, default ids suffice when all parties execute the
     *                         instructions in the same order. [optional]
     * @return {share-object} this party's share of the result, the final result is 1 if this >= cst, and 0 otherwise.
     * @memberof secret-share
     */
    self.cgteq = function(cst, l, op_id) {
      if (!(self.isConstant(cst))) throw "parameter should be a number (>=)";

      var share_id = op_id == null ? null : op_id + ":share_cst";
      var share_cst = self.jiff.coerce_to_share(cst, self.holders, self.Zp, share_id);
      return self.sgteq(share_cst, l, op_id);
    }

    /**
     * Greater than with a constant.
     * @method cgt
     * @param {number} cst - the constant to compare with.
     * @param {number} l - the maximum bit length of this share. [optional]
     * @param {string} op_id - the operation id which is used to identify this comparison, this id must be unique, and must
     *                         be passed by all parties to the same instruction.
     *                         This id is used internally as a base for constructing other ids to allow parties to
     *                         identify and match all messages sent as part of this protocol. An automatic id
     *                         is generated by increasing a local counter, default ids suffice when all parties execute the
     *                         instructions in the same order. [optional]
     * @return {share-object} this party's share of the result, the final result is 1 if this > cst, and 0 otherwise.
     * @memberof secret-share
     */
    self.cgt = function(cst, l, op_id) {
      if (!(self.isConstant(cst))) throw "parameter should be a number (>)";

      var share_id = op_id == null ? null : op_id + ":share_cst";
      var share_cst = self.jiff.coerce_to_share(cst, self.holders, self.Zp, share_id);
      return self.sgt(share_cst, l, op_id);
    };

    /**
     * Less than or equal with a constant.
     * @method clteq
     * @param {number} cst - the constant to compare with.
     * @param {number} l - the maximum bit length of this share. [optional]
     * @param {string} op_id - the operation id which is used to identify this comparison, this id must be unique, and must
     *                         be passed by all parties to the same instruction.
     *                         This id is used internally as a base for constructing other ids to allow parties to
     *                         identify and match all messages sent as part of this protocol. An automatic id
     *                         is generated by increasing a local counter, default ids suffice when all parties execute the
     *                         instructions in the same order. [optional]
     * @return {share-object} this party's share of the result, the final result is 1 if this <= cst, and 0 otherwise.
     * @memberof secret-share
     */
    self.clteq = function(cst, l, op_id) {
      if (!(self.isConstant(cst))) throw "parameter should be a number (<=)";

      var share_id = op_id == null ? null : op_id + ":share_cst";
      var share_cst = self.jiff.coerce_to_share(cst, self.holders, self.Zp, share_id);
      return self.slteq(share_cst, l, op_id);
    };

    /**
     * Less than with a constant.
     * @method clt
     * @param {number} cst - the constant to compare with.
     * @param {number} l - the maximum bit length of this share. [optional]

     * @param {string} op_id - the operation id which is used to identify this comparison, this id must be unique, and must
     *                         be passed by all parties to the same instruction.
     *                         This id is used internally as a base for constructing other ids to allow parties to
     *                         identify and match all messages sent as part of this protocol. An automatic id
     *                         is generated by increasing a local counter, default ids suffice when all parties execute the
     *                         instructions in the same order. [optional]
     * @return {share-object} this party's share of the result, the final result is 1 if this < cst, and 0 otherwise.
     * @memberof secret-share
     */
    self.clt = function(cst, l, op_id) {
      if (!(self.isConstant(cst))) throw "parameter should be a number (<)";

      var share_id = op_id == null ? null : op_id + ":share_cst";
      var share_cst = self.jiff.coerce_to_share(cst, self.holders, self.Zp, share_id);
      return self.slt(share_cst, l, op_id);
    };

    /**
     * Equality test with two shares.
     * @method seq
     * @param {share-object} o - the share to compare with.
     * @param {number} l - the maximum bit length of the two shares. [optional]
     * @param {string} op_id - the operation id which is used to identify this comparison, this id must be unique, and must
     *                         be passed by all parties to the same instruction.
     *                         This id is used internally as a base for constructing other ids to allow parties to
     *                         identify and match all messages sent as part of this protocol. An automatic id
     *                         is generated by increasing a local counter, default ids suffice when all parties execute the
     *                         instructions in the same order. [optional]
     * @return {share-object} this party's share of the result, the final result is 1 if this = o, and 0 otherwise.
     * @memberof secret-share
     */
    self.seq = function(o, l, op_id) {
      if (!(o.jiff === self.jiff)) throw "shares do not belong to the same instance (==)";
      if (!(o.Zp === self.Zp)) throw "shares must belong to the same field (==)";
      if (!self.jiff.helpers.array_equals(self.holders, o.holders)) throw "shares must be held by the same parties (==)";

      var sgteq1_id = op_id != null ? op_id+":lt" : null;
      var sgteq2_id = op_id != null ? op_id+":gt" : null;
      var smult_id = op_id != null ? op_id+"*" : null;

      var one_direction = self.sgteq(o, l, sgteq1_id);
      var other_direction = o.sgteq(self, l, sgteq2_id);
      return one_direction.smult(other_direction, smult_id);
    }

    /**
     * Unequality test with two shares.
     * @method sneq
     * @param {share-object} o - the share to compare with.
     * @param {number} l - the maximum bit length of the two shares. [optional]
     * @param {string} op_id - the operation id which is used to identify this comparison, this id must be unique, and must
     *                         be passed by all parties to the same instruction.
     *                         This id is used internally as a base for constructing other ids to allow parties to
     *                         identify and match all messages sent as part of this protocol. An automatic id
     *                         is generated by increasing a local counter, default ids suffice when all parties execute the
     *                         instructions in the same order. [optional]
     * @return {share-object} this party's share of the result, the final result is 0 if this = o, and 1 otherwise.
     * @memberof secret-share
     */
    self.sneq = function(o, l, op_id) {
      if (!(o.jiff === self.jiff)) throw "shares do not belong to the same instance (!=)";
      if (!(o.Zp === self.Zp)) throw "shares must belong to the same field (!=)";
      if (!self.jiff.helpers.array_equals(self.holders, o.holders)) throw "shares must be held by the same parties (!=)";

      return self.seq(o, l, op_id).cmult(-1).cadd(1);
    }

    /**
     * Equality test with a constant.
     * @method ceq
     * @param {number} cst - the constant to compare with.
     * @param {number} l - the maximum bit length of this share. [optional]
     * @param {string} op_id - the operation id which is used to identify this comparison, this id must be unique, and must
     *                         be passed by all parties to the same instruction.
     *                         This id is used internally as a base for constructing other ids to allow parties to
     *                         identify and match all messages sent as part of this protocol. An automatic id
     *                         is generated by increasing a local counter, default ids suffice when all parties execute the
     *                         instructions in the same order. [optional]
     * @return {share-object} this party's share of the result, the final result is 0 if this = o, and 1 otherwise.
     * @memberof secret-share
     */
    self.ceq = function(cst, l, op_id) {
      if (!(self.isConstant(cst))) throw "parameter should be a number (==)";

      var share_id = op_id == null ? null : op_id + ":share_cst";
      var share_cst = self.jiff.coerce_to_share(cst, self.holders, self.Zp, share_id);
      return self.seq(share_cst, l, op_id);
    }

    /**
     * Unequality test with a constant.
     * @method cneq
     * @param {number} cst - the constant to compare with.
     * @param {number} l - the maximum bit length of this share. [optional]
     * @param {string} op_id - the operation id which is used to identify this comparison, this id must be unique, and must
     *                         be passed by all parties to the same instruction.
     *                         This id is used internally as a base for constructing other ids to allow parties to
     *                         identify and match all messages sent as part of this protocol. An automatic id
     *                         is generated by increasing a local counter, default ids suffice when all parties execute the
     *                         instructions in the same order. [optional]
     * @return {share-object} this party's share of the result, the final result is 0 if this = o, and 1 otherwise.
     * @memberof secret-share
     */
    self.cneq = function(cst, l, op_id) {
      if (!(self.isConstant(cst))) throw "parameter should be a number (!=)";

      return self.ceq(cst, l, op_id).cmult(-1).cadd(1);
    }

    /**
     * Negation of a bit.
     * This has to be a share of a BIT in order for this to work properly.
     * @method not
     * @return {share-object} this party's share of the result (negated bit).
     * @memberof secret-share
     */
    self.not = function() {
      return self.cmult(-1).cadd(1);
    }

    /**
     * Integer divison with two shares (self / o)
     * @method sdiv
     * @param {share-object} o - the share to divide by.
     * @param {number} l - the maximum bit length of the two shares. [optional]
     * @param {string} op_id - the operation id which is used to identify this comparison, this id must be unique, and must
     *                         be passed by all parties to the same instruction.
     *                         This id is used internally as a base for constructing other ids to allow parties to
     *                         identify and match all messages sent as part of this protocol. An automatic id
     *                         is generated by increasing a local counter, default ids suffice when all parties execute the
     *                         instructions in the same order. [optional]
     * @return {share-object} this party's share of the result.
     * @memberof secret-share
     */
    self.sdiv = function(o, l, op_id) {
      if (!(o.jiff === self.jiff)) throw "shares do not belong to the same instance (!=)";
      if (!(o.Zp === self.Zp)) throw "shares must belong to the same field (!=)";
      if (!self.jiff.helpers.array_equals(self.holders, o.holders)) throw "shares must be held by the same parties (!=)";

      // default bit length is the max possible bit length without getting in trouble with javascript big numbers.
      if(l == null) l = 8;

      // q_shr is this party's share of the quotient, initialy a share of zero.
      var number_id = op_id == null ? null : op_id+":number";
      var q_shr = self.jiff.server_generate_and_share({"number": 0}, self.holders, self.threshold, self.Zp, number_id);
      for (var i = 0; i < l; i++) {
        var power = Math.pow(2, (l-1)-i);

        var mask = q_shr.cadd(power);
        var cmp_id = op_id == null ? null : op_id+":slteq"+i;
        var tmp_m = (mask.smult(o)).slteq(self, 2*l, cmp_id);
        q_shr = q_shr.sadd(tmp_m.cmult(power));
      }

      if(op_id != null) q_shr.id = op_id;
      return q_shr;
    };

    /**
     * Integer divison with a share and a constant (self / cst).
     * @method cdiv
     * @param {share-object} cst - the constant to divide by.
     * @param {number} l - the maximum bit length of the two numbers. [optional]
     * @param {string} op_id - the operation id which is used to identify this comparison, this id must be unique, and must
     *                         be passed by all parties to the same instruction.
     *                         This id is used internally as a base for constructing other ids to allow parties to
     *                         identify and match all messages sent as part of this protocol. An automatic id
     *                         is generated by increasing a local counter, default ids suffice when all parties execute the
     *                         instructions in the same order. [optional]
     * @return {share-object} this party's share of the result.
     * @memberof secret-share
     */
    self.cdiv = function(cst, l, op_id) {
      if (!(self.isConstant(cst))) throw "parameter should be a number (/)";

      var share_id = op_id == null ? null : op_id + ":share_cst";
      var share_cst = self.jiff.coerce_to_share(cst, self.holders, self.Zp, share_id);
      return self.sdiv(share_cst, l, op_id);
    };

    // when the promise is resolved, acquire the value of the share and set ready to true
    if(!ready) self.promise.then(self.receive_share, self.error);


    // return the share
    return jiff.execute_array_hooks('createSecretShare', [jiff, self], 1);
  }

  /**
   * The interface defined by an instance of jiff.
   * You can get an instance of jiff by calling function {@link jiff.make_jiff}.
   * You can access any of the specified members of function with &lt;jiff-instance&gt;.&lt;member-name&gt;.
   * @namespace jiff-instance
   * @version 1.0
   */

  /**
   * Create a new jiff instance.
   * @memberof jiff
   * @function make_jiff
   * @instance
   * @param {string} hostname - server hostname/ip and port.
   * @param {string} computation_id - the id of the computation of this instance.
   * @param {object} options - javascript object with additonal options. [optional],
   *                           all parameters are optional, However, private and public key must either be both provided or neither of them provided.
  <pre>
  {
    "triplets_server": "http://hostname:port",
    "numbers_server": "http://hostname:port",
    "keys_server": "http://hostname:port",
    "party_id": number,
    "party_count": number,
    "secret_key": Uint8Array to be used with libsodium-wrappers [(check Library Specs)]{@link https://download.libsodium.org/doc/public-key_cryptography/authenticated_encryption.html},
    "public_key": Uint8Array to be used with libsodium-wrappers [(check Library Specs)]{@link https://download.libsodium.org/doc/public-key_cryptography/authenticated_encryption.html},
    "public_keys": { 1: "Uint8Array PublicKey", 2: "Uint8Array PublicKey", ... },
    "Zp": (default modulos: number/BigNumber),
    "autoConnect": true/false,
    "hooks": { 'check out <a href="hooks.html">hooks documentation</a>' },
    "listeners" : A map from custom tags to listeners (of type function(sender_id, message_string)) that handle custom messages with that tag.
    "onConnect": function(jiff_instance)
  }
  </pre>
   *
   * @returns {jiff-instance} the jiff instance for the described computation.
   *                          The Jiff instance contains the socket, number of parties, functions
   *                          to share and perform operations, as well as synchronization flags.
   *
   */
  function make_jiff(hostname, computation_id, options) {
    if(options == null) options = {};

    var jiff = {};

    /**
     * An array containing the names (jiff-client-[name].js) of extensions
     * applied to this instance.
     * @member {array<string>} modules
     * @memberof jiff-instance
     * @instance
     */
    jiff.modules = [];

    /**
     * The id of this party. [Do not modify]
     * @member {number} id
     * @memberof jiff-instance
     * @instance
     */
    jiff.id = options.party_id;

    /**
     * Stores the computation id. [Do not modify]
     * @member {string} computation_id
     * @memberof jiff-instance
     * @instance
     */
    jiff.computation_id = computation_id;

    /**
     * Flags whether this instance is capable of starting the computation.
     * In other words, the public keys for all parties and servers are known,
     * and the server is connected. [Do not use; ufse isReady() instead]
     * @member {boolean} __ready
     * @memberof jiff-instance
     * @instance
     */
    jiff.__ready = false;

    /**
     * Checks whether this instance is connected and the server signaled the start of computation.
     * @method isReady
     * @memberof jiff-instance
     * @instance
     * @return {boolean} true if the instance is ready, false otherwise.
     */
    jiff.isReady = function() { return jiff.__ready; }

    // Setup default Zp for this instance
    jiff.Zp = (options.Zp == null ? gZp : options.Zp);

    // Setup sockets.
    var guard_socket = function(socket) {
      // Outgoing messages mailbox (linked list)
      socket.mailbox = linked_list();

      // Store message in the mailbox until acknowledgment is received
      socket.safe_emit = function(label, msg) {
        // add message to mailbox
        var mailbox_pointer = socket.mailbox.add({ "label": label, "msg": msg });
        if(socket.connected)
          // emit the message, if an acknowledgment is received, remove it from mailbox
          socket.emit(label, msg, function(status) {
            if(status) socket.mailbox.delete(mailbox_pointer);
          });
      };

      // Resend all pending messages
      socket.resend_mailbox = function() {
        // Create a new mailbox, since the current mailbox will be resent and
        // will contain new backups.
        var old_mailbox = socket.mailbox;
        socket.mailbox = linked_list();

        // loop over all stored messages and emit them
        var current_node = old_mailbox.head;
        while(current_node != null) {
          var label = current_node.object.label;
          var msg = current_node.object.msg;
          // this emit could potentially fail, use safe emit instead.
          socket.safe_emit(label, msg);

          current_node = current_node.next;
        }
      };

      return socket;
    };

    // setup main socket
    jiff.socket = (options.__internal_socket == null ? io(hostname, { autoConnect: false }) : options.__internal_socket);
    if(options.__internal_socket == null) guard_socket(jiff.socket);
    else {
      jiff.socket.safe_emit = jiff.socket.emit;
      jiff.socket.resend_mailbox = function() { };
    }

    // setup aux sockets
    if(options.triplets_server == null || options.triplets_server == hostname)
      jiff.triplets_socket = jiff.socket;
    else {
      jiff.triplets_socket = guard_socket(io(options.triplets_server));
      jiff.triplets_socket.on('connect', jiff.triplets_socket.resend_mailbox);
    }

    if(options.numbers_server == null || options.numbers_server == hostname)
      jiff.numbers_socket = jiff.socket;
    else {
      jiff.numbers_socket = guard_socket(io(options.numbers_server));
      jiff.numbers_socket.on('connect', jiff.numbers_socket.resend_mailbox);
    }

    // Parse options
    if(options.onError == null) options.onError = console.log;

    if(options.public_keys != null) {
      /**
       * A map from party id to public key. Where key is the party id (number), and
       * value is the public key (Uint8Array).
       * @member {object} keymap
       * @memberof jiff-instance
       * @instance
       */
      jiff.keymap = options.public_keys;
    }

    else if(options.secret_key != null && options.public_key != null) {
      /**
       * The secret key of this party [(check Library Specs)]{@link https://download.libsodium.org/doc/public-key_cryptography/authenticated_encryption.html}. [Do not modify]
       * @member {Uint8Array} secret_key
       * @memberof jiff-instance
       * @instance
       */
      jiff.secret_key = options.secret_key;
      /**
       * The public key of this party [(check Library Specs)]{@link https://download.libsodium.org/doc/public-key_cryptography/authenticated_encryption.html}. [Do not modify]
       * @member {Uint8Array} public_key
       * @memberof jiff-instance
       * @instance
       */
      jiff.public_key = options.public_key;
    }

    if(options.party_count != null)
      /**
       * Total party count in the computation, parties will take ids between 1 to party_count (inclusive).
       * @member {number} party_count
       * @memberof jiff-instance
       * @instance
       */
      jiff.party_count = options.party_count;

    if(options.listeners == null)
      options.listeners = {};

    /**
     * A map from tags to listeners (functions that take a sender_id and a string message).
     * Stores listeners that are attached to this JIFF instance, listeners listen to custom messages sent by other parties
     * with a corresponding tag to the tag provided with the listener.
     * @member {object} listeners
     * @memberof jiff-instance
     * @instance
     */
    jiff.listeners = options.listeners

    /**
     * Stores custom messages that are received before their listeners are set. Messages are stored in order.
     * Once a listener has been set, the corresponding messages are sent to it in order.
     * This object has this format: { 'tag' => [ { "sender_id": <sender_id>, "message": <message> }, ... ] }
     * @member {object} custom_messages_mailbox
     * @memberof jiff-instance
     * @instance
     */
    jiff.custom_messages_mailbox = {};    

    /**
     * The hooks for this instance.
     * Checkout the <a href="hooks.html">hooks documentation</a>
     * @member {object} hooks
     * @memberof jiff-instance
     * @instance
     */
    jiff.hooks = options.hooks;

    // Default hooks:
    if(jiff.hooks == null) jiff.hooks = {};
    if(jiff.hooks.computeShares == null) jiff.hooks.computeShares = jiff_compute_shares;
    if(jiff.hooks.reconstructShare == null) jiff.hooks.reconstructShare = jiff_lagrange;
    if(jiff.hooks.encryptSign == null) jiff.hooks.encryptSign = encrypt_and_sign;
    if(jiff.hooks.decryptSign == null) jiff.hooks.decryptSign = decrypt_and_sign;

    // Array hooks should have empty array by default
    if(jiff.hooks.beforeShare == null) jiff.hooks.beforeShare = [];
    if(jiff.hooks.afterComputeShare == null) jiff.hooks.afterComputeShare = [];
    if(jiff.hooks.receiveShare == null) jiff.hooks.receiveShare = [];
    if(jiff.hooks.beforeOpen == null) jiff.hooks.beforeOpen = [];
    if(jiff.hooks.receiveOpen == null) jiff.hooks.receiveOpen = [];
    if(jiff.hooks.afterReconstructShare == null) jiff.hooks.afterReconstructShare = [];
    if(jiff.hooks.receiveTriplet == null) jiff.hooks.receiveTriplet = [];
    if(jiff.hooks.receiveNumber == null) jiff.hooks.receiveNumber = [];
    if(jiff.hooks.createSecretShare == null) jiff.hooks.createSecretShare = [];

    /**
     * Execute all hooks attached to the given name in order.
     * Hooks are executed sequentially such that the first hook's return value is passed into the second and so on.
     * @method execute_array_hooks
     * @memberof jiff-instance
     * @instance
     * @param {string} hook_name - the name of the hook
     * @param {array} params - parameters to pass to the hooks
     * @param {number} acc_index - the index in params in which the result of the hooks must be saved, if no hooks
     *                             exist for the name, then params[acc_index] is returned.
     * @return returns the result of the [last] hook.
     */
    jiff.execute_array_hooks = function(hook_name, params, acc_index) {
      var arr = jiff.hooks[hook_name];
      arr = (arr == null ? [] : arr);

      for(var i = 0; i < arr.length; i++)
        params[acc_index] = arr[i].apply(jiff, params);
      return params[acc_index];
    };

    /**
     * Stores the parties and callbacks for every .wait_for() registered.
     * @member {array} wait_callbacks
     * @memberof jiff-instance
     * @instance
     */
    jiff.wait_callbacks = [];

    /**
     * Wait until the public keys of these parties are known.
     * The public keys may be known before the parties connect (if provided in the options),
     * or they could be sent by the server after the parties connect.
     * Computation specified in the callback may assume that these parties are connected,
     * if they are not, the server will handle storing and relaying the needed messages
     * to them when they connect.
     * @memberof jiff-instance
     * @instance
     * @param {array} parties - an array of party ids to wait for.
     * @param {function(jiff-instance)} callback - the function to execute when these parties are known.
     */
    jiff.wait_for = function(parties, callback) {
      // server is always needed
      if(parties.indexOf("s1") == -1) parties.push("s1");

      jiff.wait_callbacks.push({ parties: parties, callback: callback });
      jiff.execute_wait_callbacks(); // See if the callback can be executed immediadtly
    }

    /**
     * Executes all callbacks for which the wait condition has been satisified.
     * Remove all executed callbacks so that they would not be executed in the future.
     * @memberof jiff-instance
     * @instance
     */
    jiff.execute_wait_callbacks = function() {
      if(jiff.secret_key == null || jiff.public_key == null) return;

      var new_waits = [];
      for(var i = 0; i < jiff.wait_callbacks.length; i++) {
        var wait = jiff.wait_callbacks[i];
        var parties = wait.parties;
        var callback = wait.callback;

        // Check if the parties to wait for are now known
        var parties_satisified = true;
        for(var j = 0; j < parties.length; j++) {
          var party_id = parties[j];
          if(jiff.keymap == null || jiff.keymap[party_id] == null) {
            parties_satisified = false;
            break;
          }
        }

        if(parties_satisified) callback(jiff);
        else new_waits.push(wait);
      };

      jiff.wait_callbacks = new_waits;
    }

    /**
     * Total server count in the computation, servers will take ids between "s1" to "s<server_count>" (inclusive).
     * @member {number} server_count
     * @memberof jiff-instance
     * @instance
     */
    jiff.server_count = 1;

    /**
     * Connect to the server and starts listening.
     * @method connect
     * @memberof jiff-instance
     */
    jiff.connect = function() {
      // Send the computation id to the server to receive proper
      // identification
      if(options.__internal_socket == null) {
        jiff.socket.on('connect', function() {
          jiff.socket.emit("computation_id", JSON.stringify({ "computation_id": computation_id, "party_id": jiff.id, "party_count": jiff.party_count }));
        });
        jiff.socket.connect();
      }
      else
        jiff.socket.emit("computation_id", JSON.stringify({ "computation_id": computation_id, "party_id": jiff.id, "party_count": jiff.party_count }));
    }
    if(!(options.autoConnect === false)) jiff.connect();

    /**
     * Send a custom message to a subset of parties.
     * Please Note that the message is sent unencrypted and the server can read/forge it.
<<<<<<< HEAD
     * Use jiff.hooks.encryptSign / jiff.hooks.decryptSign to encrypt/sign.
     * If the sending party id was provided as a receiver, it is ignored.
     * @memberof jiff.jiff-instance
=======
     * Use jiff.hooks.encryptSign / jiff.hooks.decryptSign
     * @memberof jiff-instance
>>>>>>> ab2bcb74
     * @function emit
     * @instance
     * @param {string} tag - the tag to attach to the message.
     * @param {array} receivers - contains the party ids to receive the message, all non-server parties if null.
     * @param {string} message - the message to send.
     */
    jiff.emit = function(tag, receivers, message) {
      if(receivers == null) {
        receivers = [];
        for(var i = 1; i <= jiff.party_count; i++) receivers.push(i);
      } else {
        receivers = receivers.slice();
      }

      // Remove own index from receivers
      var index = receivers.indexOf(jiff.id);
      if(index > -1) receivers.splice(index, 1);

      if(receivers.length > 0)
        jiff.socket.safe_emit("custom", JSON.stringify( {'tag': tag, 'receivers': receivers, 'message': message } ));
    };

    /**
     * Registers the given function as a listener for messages with the given tag.
     * Removes any previously set listener for this tag.
     * @memberof jiff-instance
     * @function listen
     * @instance
     * @param {string} tag - the tag to listen for.
     * @param {function(party_id, string)} handler - the function that handles the received message: takes the sender id and the message as parameters.
     */
    jiff.listen = function(tag, handler) {
      jiff.listeners[tag] = handler;

      var stored_messages = jiff.custom_messages_mailbox[tag];
      if(stored_messages == null) return;

      for(var i = 0; i < stored_messages.length; i++) {
        var sender_id = stored_messages[i].sender_id;
        var message = stored_messages[i].message;
        handler(sender_id, message);
      }

      delete jiff.custom_messages_mailbox[tag];
    }

    /**
     * Helper functions [DO NOT MODIFY UNLESS YOU KNOW WHAT YOU ARE DOING].
     * @type object
     * @memberof jiff-instance
     * @namespace helpers
     */
    jiff.helpers = {};

    /**
     * Correct Mod instead of javascript's remainder (%).
     * @memberof jiff-instance.helpers
     * @function mod
     * @instance
     * @param {number} x - the number.
     * @param {number} y - the modulos.
     * @return {number} x mod y.
     */
    jiff.helpers.mod = function(x, y) {
      if (x < 0) return (x % y) + y;
      return x % y;
    };

    /**
     * Fast Exponentiation Mod.
     * @memberof jiff-instance.helpers
     * @function pow_mod
     * @instance
     * @param {number} base - the base number.
     * @param {number} pow - the power.
     * @param {number} m - the modulos.
     * @return {number} (base^pow) mod m.
     */
    jiff.helpers.pow_mod = function(a, b, n) {
      a = jiff.helpers.mod(a, n);
      var result = 1;
      var x = a;
      while(b > 0) {
        var leastSignificantBit = jiff.helpers.mod(b, 2);
        b = Math.floor(b / 2);
        if (leastSignificantBit == 1) {
          result = result * x;
          result = jiff.helpers.mod(result, n);
        }
        x = x * x;
        x = jiff.helpers.mod(x, n);
      }
      return result;
    };

    /**
     * Extended Euclidean for finding inverses.
     * @method extended_gcd
     * @memberof jiff-instance.helpers
     * @instance
     * @param {number} a - the number to find inverse for.
     * @param {number} b - the modulos.
     * @return {number} inverse of a mod b.
     */
    jiff.helpers.extended_gcd = function(a, b) {
      if (b == 0)
        return [1, 0, a];

      temp = jiff.helpers.extended_gcd(b, jiff.helpers.mod(a, b));
      x = temp[0]; y = temp[1]; d = temp[2];
      return [y, x - y * Math.floor(a / b), d];
    };

    /**
     * Compute Log to a given base.
     * @method bLog
     * @memberof jiff-instance.helpers
     * @instance
     * @param {number} value - the number to find log for.
     * @param {number} base - the base (2 by default). [optional]
     * @return {number} log(value) with the given base.
     */
    jiff.helpers.bLog = function(value, base) {
      if(base == null) base = 2;
      return Math.log(value) / Math.log(base);
    };

    /**
     * Check that two sorted arrays are equal.
     * @method array_equals
     * @memberof jiff-instance.helpers
     * @instance
     * @param {array} arr1 - the first array.
     * @param {array} arr2 - the second array.
     * @return {boolean} true if arr1 is equal to arr2, false otherwise.
     */
    jiff.helpers.array_equals = function(arr1, arr2) {
      if(arr1.length != arr2.length) return false;

      for(var i = 0; i < arr1.length; i++)
        if(arr1[i] !== arr2[i]) return false;

      return true;
    };

    /**
     * Generate a random integer between 0 and max-1 [inclusive].
     * Modify this to change the source of randomness and how it is generated.
     * @method random
     * @memberof jiff-instance.helpers
     * @instance
     * @param {number} max - the maximum number.
     * @return {number} the random number.
     */
    jiff.helpers.random = function(max) {
      // Use rejection sampling to get random value with normal distribution
      // Generate random Uint8 values of 1 byte larger than the max parameter
      // Reject if random is larger than quotient * max (remainder would cause biased distribution), then try again
      if(max == null) max = jiff.Zp;
      // Values up to 2^53 should be supported, but log2(2^49) === log2(2^49+1), so we lack the precision to easily
      // determine how many bytes are required
      if(max > 562949953421312) throw new RangeError('Max value should be smaller than or equal to 2^49');

      // Polyfill from https://developer.mozilla.org/en-US/docs/Web/JavaScript/Reference/Global_Objects/Math/log2
      // TODO should we use Babel for this?
      Math.log2 = Math.log2 || function(x) {
        return Math.log(x) * Math.LOG2E;
      };
      var bitsNeeded = Math.ceil(Math.log2(max));
      var bytesNeeded = Math.ceil(bitsNeeded / 8);
      var maxValue = Math.pow(256, bytesNeeded);

      // Keep trying until we find a random value within a normal distribution
      while (true) {
        var randomBytes = crypto.__randomBytesWrapper(bytesNeeded);
        var randomValue = 0;

        for (var i = 0; i < bytesNeeded; i++) {
          randomValue = randomValue * 256 + randomBytes[i];
        }

        // randomValue should be smaller than largest multiple of max within maxBytes
        if (randomValue < maxValue - maxValue % max) {
          return randomValue % max;
        }
      }
    };

    /**
     * Get the party number from the given party_id, the number is used to compute/open shares.
     * If party id was a number (regular party), that number is returned,
     * If party id refers to the ith server, then party_count + i is returned (i > 0).
     * @memberof jiff-instance.helpers
     * @instance
     * @param {number/string} party_id - the party id from which to compute the number.
     * @return {number} the party number (> 0).
     */
    jiff.helpers.get_party_number = function(party_id) {
      if (typeof(party_id) == "number") return party_id;
      if (party_id.startsWith("s")) return jiff.party_count + parseInt(party_id.substring(1), 10);
      return parseInt(party_id, 10);
    };

    /**
     * The function used by JIFF to create a new share. This can be used by modules to create custom shares.
     * Modifying this will modify how shares are generated in the BASE JIFF implementation.
     * A share is a value wrapper with a share object, it has a unique id
     * (per computation instance), and a pointer to the instance it belongs to.
     * A share also has methods for performing operations.
     * @memberof jiff-instance
     * @method secret_share
     * @param {jiff-instance} jiff - the jiff instance.
     * @param {boolean} ready - whether the value of the share is ready or deferred.
     * @param {promise} promise - a promise to the value of the share.
     * @param {number} value - the value of the share (null if not ready).
     * @param {array} holders - the parties that hold all the corresponding shares (must be sorted).
     * @param {number} threshold - the minimimum number of parties needed to reconstruct the secret.
     * @param {number} Zp - the modulos under which this share was created.
     * @returns {secret-share} the secret share object containing the give value.
     *
     */
    jiff.secret_share = secret_share;

    /**
     * Share a secret input.
     * @method share
     * @memberof jiff-instance
     * @instance
     * @param {number} secret - the number to share (this party's input).
     * @param {number} threshold - the minimimum number of parties needed to reconstruct the secret, defaults to all the recievers. [optional]
     * @param {array} receivers_list - array of party ids to share with, by default, this includes all parties. [optional]
     * @param {array} senders_list - array of party ids to receive from, by default, this includes all parties. [optional]
     * @param {number} Zp - the modulos (if null then the default Zp for the instance is used). [optional]
     * @param {string/number} share_id - the tag used to tag the messages sent by this share operation, this tag is used
     *                                   so that parties distinguish messages belonging to this share operation from other
     *                                   share operations between the same parties (when the order of execution is not
     *                                   deterministic). An automatic id is generated by increasing a local counter, default
     *                                   ids suffice when all parties execute all sharing operations with the same senders
     *                                   and receivers in the same order. [optional]
     * @returns {object} a map (of size equal to the number of parties)
     *          where the key is the party id (from 1 to n)
     *          and the value is the share object that wraps
     *          the value sent from that party (the internal value maybe deferred).
     */
    jiff.share = function(secret, threshold, receivers_list, senders_list, Zp, share_id) { return jiff_share(jiff, secret, threshold, receivers_list, senders_list, Zp, share_id); };

    /**
     * Open a secret share to reconstruct secret.
     * @method open
     * @memberof jiff-instance
     * @instance
     * @param {share-object} share - this party's share of the secret to reconstruct.
     * @param {array} parties - an array with party ids (1 to n) of receiving parties. [optional]
     * @param {string/number/object} op_ids - an optional mapping that specifies the ID/Tag associated with each
     *                                        open message sent.
     *                                        If this is an object, then it should map an id of a receiving parties
     *                                        to the op_id that should be used to tag the message sent to that party.
     *                                        Parties left unmapped by this object will get an automatically generated id.
     *                                        If this is a number/string, then it will be used as the id tagging all messages
     *                                        sent by this open to all parties.
     *                                        You can saftly ignore this unless you have multiple opens each containing other opens.
     *                                        In that case, the order by which these opens are executed is not fully deterministic
     *                                        and depends on the order of arriving messages. In this case, use this parameter
     *                                        with every nested_open, to ensure ids are unique and define a total ordering on
     *                                        the execution of the opens (check implementation of sgteq for an example).
     *                                        TODO: automate this for the described scenario.
     * @returns {promise} a (JQuery) promise to the open value of the secret.
     * @throws error if share does not belong to the passed jiff instance.
     */
    jiff.open = function(share, parties, op_ids) { return jiff_open(jiff, share, parties, op_ids); };

    /**
     * Opens a bunch of secret shares.
     * @method open_all
     * @memberof jiff-instance
     * @instance
     * @param {array<share-object>} shares - an array containing this party's shares of the secrets to reconstruct.
     * @param {array} parties - an array with party ids (1 to n) of receiving parties. [optional]
     *                          This must be one of 3 cases:
     *                          1. null:                       open all shares to all parties.
     *                          2. array of numbers:           open all shares to all the parties specified in the array.
     *                          3. array of array of numbers:  open share with index i to the parties specified
     *                                                         in the nested array at parties[i]. if parties[i] was null,
     *                                                         then shares[i] will be opened to all parties.
     * @returns {promise} a (JQuery) promise to ALL the open values of the secret, the promise will yield
     *                    an array of values, each corresponding to the given share in the shares parameter
     *                    at the same index.
     * @throws error if some shares does not belong to the passed jiff instance.
     */
    jiff.open_all = function(shares, parties) { return jiff_open_all(jiff, shares, parties); };

    /**
     * Receive shares from the specified parties and reconstruct their secret.
     * Use this function in a party that will receive some answer/value but does not have a share of it.
     * @method receive_open
     * @memberof jiff-instance
     * @instance
     * @param {array} parties - an array with party ids (1 to n) specifying the parties sending the shares.
     * @param {number} threshold - the minimimum number of parties needed to reconstruct the secret, defaults to all the senders. [optional]
     * @param {number} Zp - the modulos (if null then the default Zp for the instance is used). [optional]
     * @param {string/number/object} op_ids - same as jiff.jiff-instance.open(..)
     * @returns {promise} a (JQuery) promise to the open value of the secret.
     */
    jiff.receive_open = function(parties, threshold, Zp, op_ids) {
      if(Zp == null) Zp = jiff.Zp;
      return jiff_open(jiff, jiff.secret_share(jiff, true, null, null, parties, (threshold == null ? parties.length : threshold), Zp), [ jiff.id ], op_ids);
    };

    /**
     * Creates 3 shares, a share for every one of three numbers from a beaver triplet.
     * The server generates and sends the triplets on demand.
     * @method triplet
     * @memberof jiff-instance
     * @instance
     * @param {array} receivers_list - array of party ids that want to receive the triplet shares, by default, this includes all parties. [optional]
     * @param {number} threshold - the minimimum number of parties needed to reconstruct the triplet.
     * @param {number} Zp - the modulos (if null then the default Zp for the instance is used). [optional]
     * @param {string} triplet_id - the triplet id which is used to identify the triplet requested, so that every party
     *                              gets a share from the same triplet for every matching instruction. An automatic triplet id
     *                              is generated by increasing a local counter, default ids suffice when all parties execute the
     *                              instructions in the same order. [optional]
     * @returns an array of 3 share-objects [share_a, share_b, share_c] such that a * b = c.
     */
    jiff.triplet = function(receivers_list, threshold, Zp, triplet_id) { return jiff_triplet(jiff, receivers_list, threshold, Zp, triplet_id); };

    /**
     * Creates shares of an unknown random number. Every party comes up with its own random number and shares it.
     * Then every party combines all the received shares to construct one share of the random unknown number.
     * @method generate_and_share_random
     * @memberof jiff-instance
     * @instance
     * @param {number} threshold - the minimimum number of parties needed to reconstruct the secret, defaults to all the recievers. [optional]
     * @param {array} receivers_list - array of party ids to share with, by default, this includes all parties. [optional]
     * @param {array} senders_list - array of party ids to receive from, by default, this includes all parties. [optional]
     * @param {number} Zp - the modulos (if null then the default Zp for the instance is used). [optional]
     * @returns {share-object} a secret share of the random number, null if this party is not a receiver.
     */
    jiff.generate_and_share_random = function(threshold, receivers_list, senders_list, Zp) {
      return jiff_share_all_number(jiff, jiff.helpers.random(Zp), threshold, receivers_list, senders_list, Zp);
    };

    /**
     * Creates shares of 0, such that no party knows the other parties' shares.
     * Every party secret shares 0, then every party sums all the shares they received, resulting
     * in a new share of 0 for every party.
     * @method generate_and_share_zero
     * @memberof jiff-instance
     * @instance
     * @param {number} threshold - the minimimum number of parties needed to reconstruct the secret, defaults to all the recievers. [optional]
     * @param {array} receivers_list - array of party ids to share with, by default, this includes all parties. [optional]
     * @param {array} senders_list - array of party ids to receive from, by default, this includes all parties. [optional]
     * @param {number} Zp - the modulos (if null then the default Zp for the instance is used). [optional]
     * @returns {share-object} a secret share of zero, null if this party is not a receiver.
     */
    jiff.generate_and_share_zero = function(threshold, receivers_list, senders_list, Zp) {
      return jiff_share_all_number(jiff, 0, threshold, receivers_list, senders_list, Zp);
    };


    /**
     * Use the server to generate shares for a random bit, zero, random non-zero number, or a random number.
     * The parties will not know the value of the number (unless the request is for shares of zero) nor other parties' shares.
     * @method server_generate_and_share
     * @memberof jiff-instance
     * @instance
     * @param {object} options - an object with these properties:
     *                           { "number": number, "bit": boolean, "nonzero": boolean, "max": number}
     * @param {array} receivers_list - array of party ids that want to receive the triplet shares, by default, this includes all parties. [optional]
     * @param {number} threshold - the minimimum number of parties needed to reconstruct the triplet.
     * @param {number} Zp - the modulos (if null then the default Zp for the instance is used). [optional]
     * @param {string} number_id - the number id which is used to identify this request, so that every party
     *                             gets a share from the same number for every matching instruction. An automatic number id
     *                             is generated by increasing a local counter, default ids suffice when all parties execute the
     *                             instructions in the same order. [optional]
     * @returns {share-object} a secret share of zero/random bit/random number/random non-zero number.
     */
    jiff.server_generate_and_share = function(options, receivers_list, threshold, Zp, number_id) { return jiff_server_share_number(jiff, options, receivers_list, threshold, Zp, number_id) };

    /**
     * Coerce a number into a share.
     * THIS DOES NOT SHARE THE GIVEN NUMBER.
     * It is a local type-coersion by invoking the constructor on the given parameter,
     * this is useful for for operating on constants, not sharing secret data.
     * If all parties use this function with the same input number, then
     * you can think of their shares as being a share of that constant with threshold 1.
     * In other words, a trivial sharing scheme where the share is the number itself.
     * However, if some parties used different input numbers, then the actual value
     * yielded by reconstruction/opening of all these shares is arbitrary and depends
     * on all the input numbers of all parties.
     * @method coerce_to_share
     * @memberof jiff-instance
     * @instance
     * @param {number} number - the number to coerce.
     * @param {array} holders - array of party ids that will hold the shares, by default, this includes all parties. [optional]
     * @param {number} Zp - the modulos (if null then the default Zp for the instance is used). [optional]
     * @param {string} id - this share's id (should be unique). [optional]
     * @returns {share-object} a share object containing the given number.
     *
     */
    jiff.coerce_to_share = function(number, holders, Zp, share_id) { return jiff_coerce_to_share(jiff, number, holders, Zp, share_id); };

    /**
     * Disconnects from the computation.
     * Allows the client program to exit.
     */
    jiff.disconnect = function() { jiff.socket.disconnect(); jiff.triplets_socket.disconnect(); jiff.numbers_socket.disconnect(); };

    /**
     * Share an array of values. Each sender may have an array of different length. This is handled by the lengths parameter.
     * This function will reveal the lengths of the shared array.
     * If parties would like to keep the lengths of their arrays secret, they should agree on some "max" length apriori (either under MPC
     * or as part of the logistics of the computation), all their arrays should be padded to that length by using approriate default/identity
     * values. 
     * @method share_array
     * @memberof jiff-instance
     * @instance
     * @param {array} array - the array to be shared.
     * @param {null/number/object} lengths - the lengths of the arrays to be shared, has the following options:
     *                                       1. null: lengths are unknown, each sender will publicly reveal the lengths of its own array.
     *                                       2. number: all arrays are of this length
     *                                       3. object: { 'sender_party_id': length }: must specify the length of the array for each sender.
     * @param {number} threshold - the minimimum number of parties needed to reconstruct the secret, defaults to all the recievers. [optional]
     * @param {array} receivers_list - array of party ids to share with, by default, this includes all parties. [optional]
     * @param {array} senders_list - array of party ids to receive from, by default, this includes all parties. [optional]
     * @param {number} Zp - the modulos (if null then the default Zp for the instance is used). [optional]
     * @param {string/number} base_share_id - the base tag used to tag the messages sent by this share operation, every element of the array
     *                                   will get a unique id based on the concatenation of base_share_id and the index of the element.
     *                                   This tag is used so that parties distinguish messages belonging to this share operation from
     *                                   other share operations between the same parties (when the order of execution is not
     *                                   deterministic). An automatic id is generated by increasing a local counter, default
     *                                   ids suffice when all parties execute all sharing operations with the same senders
     *                                   and receivers in the same order. [optional]
     * @returns {promise} if the calling party is a receiver then a promise to the shared arrays is returned, the promise will provide an object 
     *                    formated as follows: { <party_id>: [ <1st_share>, <2nd_share>, ..., <(lengths[party_id])th_share> ] }
     *                    where the party_ids are those of the senders.
     *                    if the calling party is not a receiver, then null is returned.
     */
    jiff.share_array = function(array, lengths, threshold, receivers_list, senders_list, Zp, share_id) {
      return jiff_share_array(jiff, array, lengths, threshold, receivers_list, senders_list, Zp, share_id);
    }

    // Store the id when server sends it back
    jiff.socket.on('init', function(msg) {
      sodium_promise.then(function() {
        msg = JSON.parse(msg);
        if(jiff.id == null)
          jiff.id = msg.party_id;

        if(jiff.party_count == null)
          jiff.party_count = msg.party_count;

        if(jiff.secret_key == null || jiff.public_key == null) {
          // this party's public and secret key
          var genkey = sodium.crypto_box_keypair();
          jiff.secret_key = genkey.privateKey;
          jiff.public_key = genkey.publicKey;
        }

        jiff.socket.emit("public_key", '['+jiff.public_key.toString()+']');
        // Now: (1) this party is connect (2) server (and other parties) know this public key
        // Resend all pending messages
        jiff.socket.resend_mailbox();

        jiff.execute_wait_callbacks();
      });
    });

    jiff.socket.on('public_key', function(msg) {
      sodium_promise.then(function() {
        jiff.keymap = JSON.parse(msg);

        for(var i in jiff.keymap)
          if(jiff.keymap.hasOwnProperty(i))
            jiff.keymap[i] = new Uint8Array(JSON.parse(jiff.keymap[i]));

        // Resolve any pending waits that have satisfied conditions
        jiff.execute_wait_callbacks();

        // Check if all keys have been received
        if(jiff.keymap["s1"] == null) return;
        for(var i = 1; i <= jiff.party_count; i++)
          if(jiff.keymap[i] == null) return;

        // check if all parties are connected
        if(jiff.__ready !== true) {
          jiff.__ready = true;
          if(options.onConnect != null)
            options.onConnect(jiff);
        }
      });
    });

    // Store sharing and shares counter which keeps track of the count of
    // sharing operations (share and open) and the total number of shares
    // respectively (used to get a unique id for each share operation and
    // share object).
    jiff.counters = {};
    jiff.counters.share_op_count = {};
    jiff.counters.open_op_count = {};
    jiff.counters.triplet_op_count = {};
    jiff.counters.number_op_count = {};
    jiff.counters.share_obj_count = 0;

    /**
     * Generate an op_id for an open operation between the holders of a share and a receiver.
     * The returned op_id will be unique with respect to other operations, and identifies the same
     * operation/instruction for all parties, as long as all parties are executing instructions in the same order.
     * Notice: the order of elements in both receviers and senders should be the same accross all parties, preferrably
     *    these two arrays should be sorted before passing them to this function.
     * @param {array} receivers - an array containing the ids of all the receivers in this share operation).
     * @param {array} senders - an array containing the ids of all the senders in this share operation).
     * @return {string} - the share_id for the share.
     */
    jiff.counters.gen_share_id = function(receivers, senders) {
      var label = receivers.join(",") + ":" + senders.join(",");
      if(jiff.counters.share_op_count[label] == null) jiff.counters.share_op_count[label] = 0;
      return "share:" + label + ":" + (jiff.counters.share_op_count[label]++);
    };

    /**
     * Generate an op_id for an open operation between the holders of a share and a receiver.
     * The returned op_id will be unique with respect to other operations, and identifies the same
     * operation/instruction for all parties, as long as all parties are executing instructions in the same order.
     * @param {string/number} receiver - party id of receiver.
     * @param {string} holders_string - a string representation of holders (e.g. comma-separted and sorted list of holders ids).
     * @return {string} - the op_id for the open.
     */
    jiff.counters.gen_open_id = function(receiver, holders_string) {
      var label = receiver + ":" + holders_string;
      if(jiff.counters.open_op_count[label] == null) jiff.counters.open_op_count[label] = 0;
      return "open:" + label + ":" + (jiff.counters.open_op_count[label]++);
    }

    /**
     * Generate a new unique triplet id for a triplet to be shared between holders.
     * The returned triplet_id will be unique with respect to other operations, and identifies the same
     * triplet for all parties, as long as all parties are executing instructions in the same order.
     * @param {array} holders - an array containing the ids of all the holders of the triplet.
     * @return {string} - the op_id for the open.
     */
    jiff.counters.gen_triplet_id = function(holders) {
      var label = holders.join(",");
      if(jiff.counters.triplet_op_count[label] == null) jiff.counters.triplet_op_count[label] = 0;
      return "triplet:" + label + ":" + (jiff.counters.triplet_op_count[label]++);
    }

    /**
     * Generate a new unique number id for a number to be shared between holders.
     * The returned number_id will be unique with respect to other operations, and identifies the same
     * triplet for all parties, as long as all parties are executing instructions in the same order.
     * @param {array} holders - an array containing the ids of all the holders of the triplet.
     * @return {string} - the op_id for the open.
     */
    jiff.counters.gen_number_id = function(holders) {
      var label = holders.join(",");
      if(jiff.counters.number_op_count[label] == null) jiff.counters.number_op_count[label] = 0;
      return "number:" + label + ":" + (jiff.counters.number_op_count[label]++);
    }

    /**
     * Generate a unique id for a new share object, these ids are used for debugging and logging
     * and have no requirements beyond being unique (per party). Parties may assign different ideas
     * to matching shares due to having a different order of exeuction of instructions, or receiving
     * messages at different times.
     * @return {string} - a unique (per party) id for a new secret share object.
     */
    jiff.counters.gen_share_obj_id = function() {
      return "share"+(jiff.counters.share_obj_count++);
    }

    // For logging / debugging
    jiff.logs = [];

    // Store a map from a sharing id (which share operation) to the
    // corresponding deferred and shares array.
    jiff.shares = {}; // Stores receive shares for open purposes.
    jiff.deferreds = {}; // Stores deferred that are resolved when required messages arrive.

    // Setup receiving matching shares
    jiff.socket.on('share', function(msg, callback) {
      callback(true); // send ack to server

      // parse message
      var json_msg = JSON.parse(msg);
      var sender_id = json_msg["party_id"];
      var op_id = json_msg["op_id"];
      var share = json_msg["share"];

      receive_share(jiff, sender_id, share, op_id);
    });

    jiff.socket.on('open', function(msg, callback) {
      callback(true); // send ack to server

      // parse message
      var json_msg = JSON.parse(msg);

      var sender_id = json_msg["party_id"];
      var op_id = json_msg["op_id"];
      var share = json_msg["share"];
      var Zp = json_msg["Zp"];

      receive_open(jiff, sender_id, share, op_id, Zp);
    });

    // handle custom messages
    jiff.socket.on('custom', function(msg, callback) {
      callback(true); // send ack to server

      var json_msg = JSON.parse(msg);

      var sender_id = json_msg["party_id"];
      var tag = json_msg["tag"];
      var message = json_msg["message"];

      if(jiff.listeners[tag] != null) jiff.listeners[tag](sender_id, message);
      else { // Store message until listener is provided
        var stored_messages = jiff.custom_messages_mailbox[tag];
        if(stored_messages == null) {
          stored_messages = [];
          jiff.custom_messages_mailbox[tag] = stored_messages;
        }

        stored_messages.push( { "sender_id": sender_id, "message": message } );
      }
    });

    jiff.triplets_socket.on('triplet', function(msg, callback) {
      callback(true); // send ack to server

      if(jiff.id != "s1" || (options.triplets_server != null && options.triplets_server != hostname))
        // decrypt and verify message signature
        msg = jiff.hooks.decryptSign(msg, jiff.secret_key, jiff.keymap["s1"], 'triplet');

      // parse message
      var json_msg = JSON.parse(msg);
      var triplet = json_msg["triplet"];
      var triplet_id = json_msg["triplet_id"];

      receive_triplet(jiff, triplet_id, triplet);
    });

    jiff.numbers_socket.on('number', function(msg, callback) {
      callback(true); // send ack to server

      if(jiff.id != "s1" || (options.numbers_server != null && options.numbers_server != hostname))
        // decrypt and verify message signature
        msg = jiff.hooks.decryptSign(msg, jiff.secret_key, jiff.keymap["s1"], 'number');

      // parse message
      var json_msg = JSON.parse(msg);
      var number = json_msg["number"];
      var number_id = json_msg["number_id"];

      receive_server_share_number(jiff, number_id, number);
    });

    jiff.socket.on('error', function(msg) {
      console.log("RECEIVED ERROR FROM SERVER");
      jiff.socket = null;
      jiff.__ready = false;

      if(options.onError != null)
        options.onError(msg);

      throw msg;
    });

    jiff.socket.on('disconnect', function(reason) {
      // console.log("Disconnected! " + reason);
    });

    return jiff;
  }

  // Exported API
  exports.make_jiff = make_jiff;

  /**
   * Contains utility functions that may be useful outside of the instance code.
   * @memberof jiff
   * @type {object}
   * @namespace jiff.utils
   */
  exports.utils = {
    'encrypt_and_sign': encrypt_and_sign,
    'decrypt_and_sign': decrypt_and_sign
  };

  /**
   * Contains builtin sharing schemes provided by jiff.
   * @memberof jiff
   * @type {object}
   * @namespace jiff.sharing_schemes
   */
  exports.sharing_schemes = {
    'shamir_share': jiff_compute_shares,
    'shamir_reconstruct': jiff_lagrange
  };
}((typeof exports == 'undefined' ? this.jiff = {} : exports), typeof exports != 'undefined'));<|MERGE_RESOLUTION|>--- conflicted
+++ resolved
@@ -2156,14 +2156,9 @@
     /**
      * Send a custom message to a subset of parties.
      * Please Note that the message is sent unencrypted and the server can read/forge it.
-<<<<<<< HEAD
      * Use jiff.hooks.encryptSign / jiff.hooks.decryptSign to encrypt/sign.
      * If the sending party id was provided as a receiver, it is ignored.
-     * @memberof jiff.jiff-instance
-=======
-     * Use jiff.hooks.encryptSign / jiff.hooks.decryptSign
      * @memberof jiff-instance
->>>>>>> ab2bcb74
      * @function emit
      * @instance
      * @param {string} tag - the tag to attach to the message.
