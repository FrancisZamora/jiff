/**
 * The exposed API from jiff-client.js (The client side library of JIFF).
 * Wraps the jiff API. Internal members can be accessed with jiff.&lt;member-name&gt;.
 * @namespace jiff
 * @version 1.0
 */
(function (exports, node) {
  var crypto;
  if (node) {
    io = require('socket.io-client');
    $ = require('jquery-deferred');
    // Setup libsodium wrapper instance for this client
    sodium = require('libsodium-wrappers');
    sodium_promise = sodium.ready;
    crypto = require('crypto');
    crypto.__randomBytesWrapper = function (bytesNeeded) {
      return crypto.randomBytes(bytesNeeded);
    }
  } else { // sodium should be available in global scope from including sodium.js
    sodium_promise = sodium.ready;
    crypto = window.crypto || window.msCrypto;
    crypto.__randomBytesWrapper = function (bytesNeeded) {
      var randomBytes = new Uint8Array(bytesNeeded);
      crypto.getRandomValues(randomBytes);
      return randomBytes;
    }
  }

  /**
   * The default modulos to be used in a jiff instance if a custom modulos was not provided.
   */
  var gZp = 15485867;

  /** Return the maximum of two numbers */
  function max(x, y) {
    return x > y ? x : y;
  }

  /** Doubly linked list with add and delete functions and pointers to head and tail **/
  var linked_list = function () {
    // attributes: list.head and list.tail
    // functions: list.add(object) (returns pointer), list.delete(pointer)
    // list.head/list.tail/any element contains:
    //    next: pointer to next,
    //    previous: pointer to previous,
    //    object: stored object.
    var list = { head: null, tail: null };
    list.add = function (obj) {
      var node = { object: obj, next: null, tail: null };
      if (list.head == null) {
        list.head = node;
        list.tail = node;
      } else {
        list.tail.next = node;
        node.previous = list.tail;
        list.tail = node;
      }
      return node;
    };
    list.delete = function (ptr) {
      var prev = ptr.previous;
      var next = ptr.next;
      if (prev == null) {
        list.head = next;
        if (list.head != null) {
          list.head.prev = null;
        } else {
          list.tail = null;
        }
      } else {
        prev.next = next;
        if (next != null) {
          next.previous = prev;
        }
      }
    };
    return list;
  };

  /**
   * Encrypts and signs the given message.
   * @memberof jiff.utils
   * @instance
   * @param {number/string} message - the message to encrypt.
   * @param {Uint8Array} encryption_public_key - ascii-armored public key to encrypt with.
   * @param {Uint8Array} signing_private_key - the private key of the encrypting party to sign with.
   * @param {string} operation_type - the operation for which this encryption is performed, one of the following: 'share', 'open', 'triplet', 'number'
   * @returns {object} the signed cipher, includes two properties: 'cipher' and 'nonce'.
   */
  function encrypt_and_sign(message, encryption_public_key, signing_private_key, operation_type) {
    if (operation_type == 'share' || operation_type == 'open') {
      message = message.toString(10);
    }

    var nonce = sodium.randombytes_buf(sodium.crypto_box_NONCEBYTES);
    var cipher = sodium.crypto_box_easy(message, nonce, encryption_public_key, signing_private_key);

    return { nonce: '['+nonce.toString()+']', cipher: '['+cipher.toString()+']'};
  }

  /**
   * Decrypts and checks the signature of the given ciphertext.
   * @memberof jiff.utils
   * @instance
   * @param {object} cipher_text - the ciphertext to decrypt, includes two properties: 'cipher' and 'nonce'.
   * @param {Uint8Array} decryption_secret_key - the secret key to decrypt with.
   * @param {Uint8Array} signing_public_key - ascii-armored public key to verify against signature.
   * @param {string} operation_type - the operation for which this decryption is performed, one of the following: 'share', 'open', 'triplet', 'number'
   * @returns {number/string} the decrypted message if the signature was correct, the decrypted message type should
   *                          the type of operation, such that the returned value has the appropriate type and does
   *                          not need any type modifications.
   * @throws error if signature or nonce was forged/incorrect.
   */
  function decrypt_and_sign(cipher_text, decryption_secret_key, signing_public_key, operation_type) {
    var nonce = new Uint8Array(JSON.parse(cipher_text.nonce));
    cipher_text = new Uint8Array(JSON.parse(cipher_text.cipher));

    try {
      var decryption = sodium.crypto_box_open_easy(cipher_text, nonce, signing_public_key, decryption_secret_key, 'text');
      if (operation_type == 'share' || operation_type == 'open') {
        return parseInt(decryption, 10);
      }
      return decryption;
    } catch (_) {
      throw 'Bad signature or Bad nonce';
    }
  }

  /**
   * Share given secret to the participating parties.
   * @param {jiff-instance} jiff - the jiff instance.
   * @param {number} secret - the secret to share.
   * @param {number} threshold - the minimimum number of parties needed to reconstruct the secret, defaults to all the recievers. [optional]
   * @param {array} receivers_list - array of party ids to share with, by default, this includes all parties. [optional]
   * @param {array} senders_list - array of party ids to receive from, by default, this includes all parties. [optional]
   * @param {number} Zp - the modulos (if null then the default Zp for the instance is used). [optional]
   * @param {string/number} share_id - the tag used to tag the messages sent by this share operation, this tag is used
   *                                   so that parties distinguish messages belonging to this share operation from other
   *                                   share operations between the same parties (when the order of execution is not
   *                                   deterministic). An automatic id is generated by increasing a local counter, default
   *                                   ids suffice when all parties execute all sharing operations with the same senders
   *                                   and receivers in the same order. [optional]
   * @returns {object} a map where the key is the sender party id
   *          and the value is the share object that wraps
   *          what was sent from that party (the internal value maybe deferred).
   *          if the party that calls this function is not a receiver then the map
   *          will be empty.
   */
  function jiff_share(jiff, secret, threshold, receivers_list, senders_list, Zp, share_id) {
    // defaults
    if (Zp == null) {
      Zp = jiff.Zp;
    }
    if (receivers_list == null) {
      receivers_list = [];
      for (var i = 1; i <= jiff.party_count; i++) {
        receivers_list.push(i);
      }
    }
    if (senders_list == null) {
      senders_list = [];
      for (var i = 1; i <= jiff.party_count; i++) {
        senders_list.push(i);
      }
    }
    if (threshold == null) {
      threshold = receivers_list.length;
    }
    if (threshold < 0) {
      threshold = 2;
    }
    if (threshold > receivers_list.length) {
      threshold = receivers_list.length;
    }

    // if party is uninvolved in the share, do nothing
    if (receivers_list.indexOf(jiff.id) == -1 &&  senders_list.indexOf(jiff.id) == -1) {
      return {};
    }

    // compute operation id
    receivers_list.sort(); // sort to get the same order
    senders_list.sort();
    if (share_id == null) {
      share_id = jiff.counters.gen_share_id(receivers_list, senders_list);
    }

    // stage sending of shares
    if (senders_list.indexOf(jiff.id) > -1) {
      // Call hook
      secret = jiff.execute_array_hooks('beforeShare', [jiff, secret, threshold, receivers_list, senders_list, Zp], 1);

      // compute shares
      var shares = jiff.hooks.computeShares(jiff, secret, receivers_list, threshold, Zp);

      // Call hook
      shares = jiff.execute_array_hooks('afterComputeShare', [jiff, shares, threshold, receivers_list, senders_list, Zp], 1);

      // send shares
      for (var i = 0; i < receivers_list.length; i++) {
        var p_id = receivers_list[i];
        if (p_id == jiff.id) {
          continue;
        }

        // send encrypted and signed shares_id[p_id] to party p_id
        var cipher_share = jiff.hooks.encryptSign(shares[p_id], jiff.keymap[p_id], jiff.secret_key, 'share');
        var msg = { party_id: p_id, share: cipher_share, op_id: share_id };
        jiff.socket.safe_emit('share', JSON.stringify(msg));
      }
    }

    // stage receiving of shares
    var result = {};
    if (receivers_list.indexOf(jiff.id) > -1) {
      // setup a map of deferred for every received share
      if (jiff.deferreds[share_id] == null) {
        jiff.deferreds[share_id] = {};
      }

      for (var i = 0; i < senders_list.length; i++) {
        var p_id = senders_list[i];
        if (p_id == jiff.id) {
          var my_share = jiff.execute_array_hooks('receiveShare', [jiff, p_id, shares[p_id]], 2);
          result[p_id] = jiff.secret_share(jiff, true, null, my_share, receivers_list, threshold, Zp);
          continue; // Keep party's own share
        }

        // check if a deferred is set up (maybe the message was previously received)
        if (jiff.deferreds[share_id][p_id] == null)
        // not ready, setup a deferred
        {
          jiff.deferreds[share_id][p_id] = $.Deferred();
        }

        var promise = jiff.deferreds[share_id][p_id].promise();

        // destroy deferred when done
        (function (promise, p_id) { // p_id is modified in a for loop, must do this to avoid scoping issues.
          promise.then(function () {
            jiff.deferreds[share_id][p_id] = null;
          });
        })(promise, p_id);

        // receive share_i[id] from party p_id
        result[p_id] = jiff.secret_share(jiff, false, promise, undefined, receivers_list, threshold, Zp, share_id+':'+p_id);
      }
    }

    return result;
  }

  /**
   * Default way of computing shares (can be overriden using hooks).
   * Compute the shares of the secret (as many shares as parties) using shamir secret sharing:
   * a polynomial of degree: ceil(parties/2) - 1 (honest majority).
   * @memberof jiff.sharing_schemes
   * @method shamir_share
   * @param {number} secret - the secret to share.
   * @param {array} parties_list - array of party ids to share with.
   * @param {number} threshold - the minimimum number of parties needed to reconstruct the secret, defaults to all the recievers. [optional]
   * @param {number} Zp - the modulos.
   * @param {function(number)} random - a function that provides a random number between 0 and the provided number-1 inclusive
   * @returns {object} a map between party number (from 1 to parties) and its
   *          share, this means that (party number, share) is a
   *          point from the polynomial.
   *
   */
  function jiff_compute_shares(jiff, secret, parties_list, threshold, Zp) {
    var shares = {}; // Keeps the shares

    // Each player's random polynomial f must have
    // degree threshold - 1, so that threshold many points are needed
    // to interpolate/reconstruct.
    var t = threshold - 1;
    var polynomial = Array(t+1); // stores the coefficients

    // Each players's random polynomial f must be constructed
    // such that f(0) = secret
    polynomial[0] = secret;

    // Compute the random polynomial f's coefficients
    for (var i = 1; i <= t; i++) {
      polynomial[i] = jiff.helpers.random(Zp);
    }

    // Compute each players share such that share[i] = f(i)
    for (var i = 0; i < parties_list.length; i++) {
      var p_id = parties_list[i];
      shares[p_id] = polynomial[0];
      var power = jiff.helpers.get_party_number(p_id);

      for (var j = 1; j < polynomial.length; j++) {
        var tmp = jiff.helpers.mod((polynomial[j] * power), Zp);
        shares[p_id] = jiff.helpers.mod((shares[p_id] + tmp), Zp);
        power = jiff.helpers.mod(power * jiff.helpers.get_party_number(p_id), Zp);
      }
    }

    return shares;
  }

  /**
   * Store the received share and resolves the corresponding
   * deferred if needed.
   * @param {jiff-instance} jiff - the jiff instance.
   * @param {number} sender_id - the id of the sender.
   * @param {string} share - the encrypted share, unless sender
   *                         is the same as receiver, then it is
   *                         an unencrypted number.
   * @param {number} op_id - the id of the share operation.
   *
   */
  function receive_share(jiff, sender_id, share, op_id) {
    // Decrypt share
    share = jiff.hooks.decryptSign(share, jiff.secret_key, jiff.keymap[sender_id], 'share');

    // Call hook
    share = jiff.execute_array_hooks('receiveShare', [jiff, sender_id, share], 2);

    // check if a deferred is set up (maybe the share was received early)
    if (jiff.deferreds[op_id] == null) {
      jiff.deferreds[op_id] = {};
    }
    if (jiff.deferreds[op_id][sender_id] == null)
    // Share is received before deferred was setup, store it.
    {
      jiff.deferreds[op_id][sender_id] = $.Deferred();
    }

    // Deferred is already setup, resolve it.
    jiff.deferreds[op_id][sender_id].resolve(share);
  }

  /**
   * Open up the given share to the participating parties.
   * @param {jiff-instance} jiff - the jiff instance.
   * @param {secret-share} share - the share of the secret to open that belongs to this party.
   * @param {array} parties - an array with party ids (1 to n) of receiving parties. [optional]
   * @param {string/number/object} op_ids - the operation id (or a map from receiving party to operation id) to be used to tag outgoing messages. [optional]
   * @returns {promise} a (JQuery) promise to the open value of the secret, null if the calling party is not a receiving party.
   * @throws error if share does not belong to the passed jiff instance.
   *
   */
  function jiff_open(jiff, share, parties, op_ids) {
    if (!(share.jiff === jiff)) {
      throw 'share does not belong to given instance';
    }

    // Default values
    if (parties == null || parties == []) {
      parties = [];
      for (var i = 1; i <= jiff.party_count; i++) {
        parties.push(i);
      }
    }

    // If not a receiver nor holder, do nothing
    if (share.holders.indexOf(jiff.id) == -1 && parties.indexOf(jiff.id) == -1) {
      return null;
    }

    // Compute operation ids (one for each party that will receive a result
    if (op_ids == null) {
      op_ids = {};
    }

    if (typeof(op_ids) === 'string' || typeof(op_ids) === 'String' || typeof(op_ids) === 'number') {
      var tmp = {};
      for (var i = 0; i < parties.length; i++) {
        tmp[parties[i]] = op_ids;
      }
      op_ids = tmp;
    } else {
      var holders_label = share.holders.join(',');
      for (var i = 0; i < parties.length; i++) {
        if (op_ids[parties[i]] == null) {
          op_ids[parties[i]] = jiff.counters.gen_open_id(parties[i], holders_label);
        }
      }
    }

    // Party is a holder
    if (share.holders.indexOf(jiff.id) > -1) {
      // Call hook
      share = jiff.execute_array_hooks('beforeOpen', [jiff, share, parties], 1);

      // refresh/reshare, so that the original share remains secret, instead
      // a new share is sent/open without changing the actual value.
      share = share.refresh('refresh:'+op_ids[parties[0]]);

      // The given share has been computed, share it to all parties
      if (share.ready) {
        jiff_broadcast(jiff, share, parties, op_ids);
      }

      // Share is not ready, setup sharing as a callback to its promise
      else {
        share.promise.then(function () {
          jiff_broadcast(jiff, share, parties, op_ids);
        }, share.error);
      }
    }

    // Party is a receiver
    if (parties.indexOf(jiff.id) > -1) {
      var shares = []; // this will store received shares
      var final_deferred = $.Deferred(); // will be resolved when the final value is reconstructed
      var final_promise = final_deferred.promise();
      for (var i = 0; i < share.holders.length; i++) {
        var p_id = share.holders[i];

        // Setup a deferred for receiving a share from party p_id
        if (jiff.deferreds[op_ids[jiff.id]] == null) {
          jiff.deferreds[op_ids[jiff.id]] = {};
        }
        if (jiff.deferreds[op_ids[jiff.id]][p_id] == null) {
          jiff.deferreds[op_ids[jiff.id]][p_id] = $.Deferred();
        }

        // Clean up deferred when fulfilled
        var promise = jiff.deferreds[op_ids[jiff.id]][p_id].promise();

        // destroy deferred when done
        (function (promise, p_id) { // p_id is modified in a for loop, must do this to avoid scoping issues.
          promise.then(function (received_share) {
            jiff.deferreds[op_ids[jiff.id]][p_id] = null;
            shares.push(received_share);

            // Too few shares, nothing to do.
            if (shares.length < share.threshold) {
              return;
            }

            // Enough shares to reconstruct.
            // If did not already reconstruct, do it.
            if (final_deferred != null) {
              var recons_secret = jiff.hooks.reconstructShare(jiff, shares);
              recons_secret = jiff.execute_array_hooks('afterReconstructShare', [jiff, recons_secret], 1);

              final_deferred.resolve(recons_secret);
              final_deferred = null;
            }

            // If all shares were received, clean up.
            if (shares.length == share.holders.length) {
              shares = null;
              jiff.deferreds[op_ids[jiff.id]] = null;
            }
          });
        })(promise, p_id);
      }

      return final_promise;
    }

    return null;
  }

  /**
   * Opens a bunch of secret shares.
   * @param {jiff-instance} jiff - the jiff instance.
   * @param {secret-share[]} shares - an array containing this party's shares of the secrets to reconstruct.
   * @param {array} parties - an array with party ids (1 to n) of receiving parties. [optional]
   *                          This must be one of 3 cases:
   *                          1. null:                       open all shares to all parties.
   *                          2. array of numbers:           open all shares to all the parties specified in the array.
   *                          3. array of array of numbers:  open share with index i to the parties specified
   *                                                         in the nested array at parties[i]. if parties[i] was null,
   *                                                         then shares[i] will be opened to all parties.
   * @returns {promise} a (JQuery) promise to ALL the open values of the secret, the promise will yield
   *                    an array of values, each corresponding to the given share in the shares parameter
   *                    at the same index.
   * @throws error if some shares does not belong to the passed jiff instance.
   */
  function jiff_open_all(jiff, shares, parties) {
    var parties_nested_arrays = (parties != null && (parties[0] == null || (typeof(parties[0]) !== 'number' && typeof(parties[0]) !== 'string')));

    var promises = [];
    for (var i = 0; i < shares.length; i++) {
      var party = parties_nested_arrays ? parties[i] : parties;

      promises.push(jiff.open(shares[i], party));
    }

    return Promise.all(promises);
  }

  /**
   * Share the given share to all the parties in the jiff instance.
   * @param {jiff-instance} jiff - the jiff instance.
   * @param {number} share - the share.
   * @param {array} parties - the parties to broadcast the share to.
   * @param {map} op_ids - a map from party id to operation id, this allows different messages
   *                       to have different operation id, in case operation id contains
   *                       the id of the receiver as well.
   *
   */
  function jiff_broadcast(jiff, share, parties, op_ids) {
    for (var index = 0; index < parties.length; index++) {
      var i = parties[index]; // Party id
      if (i == jiff.id) {
        receive_open(jiff, i, share.value, op_ids[i], share.Zp); continue;
      }

      // encrypt, sign and send
      var cipher_share = jiff.hooks.encryptSign(share.value, jiff.keymap[i], jiff.secret_key, 'open');
      var msg = { party_id: i, share: cipher_share, op_id: op_ids[i], Zp: share.Zp };
      jiff.socket.safe_emit('open', JSON.stringify(msg));
    }
  }

  /**
   * Resolves the deferred corresponding to operation_id and sender_id.
   * @param {jiff_instance} jiff - the jiff instance.
   * @param {number} sender_id - the id of the sender.
   * @param {string} share - the encrypted share, unless sender
   *                         is the same as receiver, then it is
   *                         an unencrypted number..
   * @param {number} op_id - the id of the share operation.
   * @param {number} Zp - the modulos.
   */
  function receive_open(jiff, sender_id, share, op_id, Zp) {
    // Decrypt share
    if (sender_id != jiff.id) {
      share = jiff.hooks.decryptSign(share, jiff.secret_key, jiff.keymap[sender_id], 'open');
    }

    // call hook
    share = jiff.execute_array_hooks('receiveOpen', [jiff, sender_id, share, Zp], 2);

    // Resolve the deferred.
    if (jiff.deferreds[op_id] == null) {
      jiff.deferreds[op_id] = {};
    }
    if (jiff.deferreds[op_id][sender_id] == null) {
      jiff.deferreds[op_id][sender_id] = $.Deferred();
    }

    jiff.deferreds[op_id][sender_id].resolve( { value: share, sender_id: sender_id, Zp: Zp } );
  }

  /**
   * Uses Lagrange polynomials to interpolate the polynomial
   * described by the given shares (points).
   * @memberof jiff.sharing_schemes
   * @method shamir_reconstruct
   * @param {jiff-instance} jiff - the jiff instance.
   * @param {array} shares - an array of objects representing shares to reconstruct, every object has 3 attributes: value, sender_id, Zp.
   * @returns {number} the value of the polynomial at x=0 (the secret value).
   *
   */
  function jiff_lagrange(jiff, shares) {
    var party_count = jiff.party_count;
    var lagrange_coeff = []; // will contain shares.length many elements.

    // Compute the Langrange coefficients at 0.
    for (var i = 0; i < shares.length; i++) {
      var pi = jiff.helpers.get_party_number(shares[i].sender_id);
      lagrange_coeff[pi] = 1;

      for (var j = 0; j < shares.length; j++) {
        var pj = jiff.helpers.get_party_number(shares[j].sender_id);
        if (pj != pi) {
          var inv = jiff.helpers.extended_gcd(pi - pj, shares[i].Zp)[0];
          lagrange_coeff[pi] = jiff.helpers.mod(lagrange_coeff[pi] * (0 - pj), shares[i].Zp) * inv;
          lagrange_coeff[pi] = jiff.helpers.mod(lagrange_coeff[pi], shares[i].Zp);
        }
      }
    }

    // Reconstruct the secret via Lagrange interpolation
    var recons_secret = 0;
    for (var i = 0; i < shares.length; i++) {
      var pi = jiff.helpers.get_party_number(shares[i].sender_id);
      var tmp = jiff.helpers.mod((shares[i].value * lagrange_coeff[pi]), shares[i].Zp);
      recons_secret = jiff.helpers.mod((recons_secret + tmp), shares[i].Zp);
    }

    return recons_secret;
  }

  /**
   * Creates 3 shares, a share for every one of three numbers from a beaver triplet.
   * The server generates and sends the triplets on demand.
   * @param {jiff-instance} jiff - the jiff instance.
   * @param {array} receivers_list - array of party ids that want to receive the triplet shares, by default, this includes all parties. [optional]
   * @param {number} threshold - the minimimum number of parties needed to reconstruct the triplet.
   * @param {number} Zp - the modulos (if null then the default Zp for the instance is used). [optional]
   * @param {string} triplet_id - the triplet id which is used to identify the triplet requested, so that every party
   *                              gets a share from the same triplet for every matching instruction. An automatic triplet id
   *                              is generated by increasing a local counter, default ids suffice when all parties execute the
   *                              instructions in the same order. [optional]
   * @returns {secret-share[]} an array of 3 secret-shares [share_a, share_b, share_c] such that a * b = c.
   */
  function jiff_triplet(jiff, receivers_list, threshold, Zp, triplet_id) {
    if (Zp == null) {
      Zp = jiff.Zp;
    }
    if (receivers_list == null) {
      receivers_list = [];
      for (var i = 1; i <= jiff.party_count; i++) {
        receivers_list.push(i);
      }
    }

    // Get the id of the triplet needed.
    if (triplet_id == null) {
      triplet_id = jiff.counters.gen_triplet_id(receivers_list);
    }

    // Send a request to the server.
    var msg = JSON.stringify({triplet_id: triplet_id, receivers: receivers_list, threshold: threshold, Zp: Zp});

    // Setup deferreds to handle receiving the triplets later.
    var a_deferred = $.Deferred();
    var b_deferred = $.Deferred();
    var c_deferred = $.Deferred();
    jiff.deferreds[triplet_id] = { a: a_deferred, b: b_deferred, c: c_deferred };

    // send a request to the server.
    if (jiff.id == 's1') {
      jiff.triplets_socket.safe_emit('triplet', msg);
    } else {
      jiff.triplets_socket.safe_emit('triplet', jiff.hooks.encryptSign(msg, jiff.keymap['s1'], jiff.secret_key, 'triplet'));
    }

    var a_share = jiff.secret_share(jiff, false, a_deferred.promise(), undefined, receivers_list, threshold, Zp, triplet_id+':a');
    var b_share = jiff.secret_share(jiff, false, b_deferred.promise(), undefined, receivers_list, threshold, Zp, triplet_id+':b');
    var c_share = jiff.secret_share(jiff, false, c_deferred.promise(), undefined, receivers_list, threshold, Zp, triplet_id+':c');
    return [ a_share, b_share, c_share ];
  }

  /**
   * Store the received beaver triplet and resolves the corresponding deferred.
   * @param {jiff-instance} jiff - the jiff instance.
   * @param {number} triplet_id - the id of the triplet.
   * @param {object} triplet - the triplet (on the form: { a: share_a, b: share_b, c: share_c }).
   *
   */
  function receive_triplet(jiff, triplet_id, triplet) {
    triplet = jiff.execute_array_hooks('receiveTriplet', [jiff, triplet], 1);

    // Deferred is already setup, resolve it.
    jiff.deferreds[triplet_id]['a'].resolve(triplet['a']);
    jiff.deferreds[triplet_id]['b'].resolve(triplet['b']);
    jiff.deferreds[triplet_id]['c'].resolve(triplet['c']);
    jiff.deferreds[triplet_id] = null;
  }

  /**
   * Can be used to generate shares of a random number, or shares of zero.
   * For a random number, every party generates a local random number and secret share it,
   * then every party sums its share, resulting in a single share of an unknown random number for every party.
   * The same approach is followed for zero, but instead, all the parties know that the total number is zero, but they
   * do not know the value of any resulting share (except their own).
   * @param {jiff-instance} jiff - the jiff instance.
   * @param {number} n - the number to share.
   * @param {number} threshold - the minimimum number of parties needed to reconstruct the secret, defaults to all the recievers. [optional]
   * @param {array} receivers_list - array of party ids to share with, by default, this includes all parties. [optional]
   * @param {array} senders_list - array of party ids to receive from, by default, this includes all parties. [optional]
   * @param {number} Zp - the modulos (if null then the default Zp for the instance is used). [optional]
   * @return {secret-share} this party's share of the the number, null if this party is not a receiver.
   */
  function jiff_share_all_number(jiff, n, threshold, receivers_list, senders_list, Zp) {
    if (Zp == null) {
      Zp = jiff.Zp;
    }
    if (receivers_list == null) {
      receivers_list = [];
      for (var i = 1; i <= jiff.party_count; i++) {
        receivers_list.push(i);
      }
    }
    if (senders_list == null) {
      senders_list = [];
      for (var i = 1; i <= jiff.party_count; i++) {
        senders_list.push(i);
      }
    }

    var shares = jiff_share(jiff, n, threshold, receivers_list, senders_list, Zp);
    var share = shares[senders_list[0]];
    if (share != null) // only do this if you are a receiving party.
    {
      for (var i = 1; i < senders_list.length; i++) {
        share = share.sadd(shares[senders_list[i]]);
      }
    }

    return share;
  }

  /**
   * Use the server to generate shares for a random bit, zero, random non-zero number, or a random number.
   * The parties will not know the value of the number (unless the request is for shares of zero) nor other parties' shares.
   * @param {jiff-instance} jiff - the jiff instance.
   * @param {object} options - an object with these properties:
   *                           { "number": number, "bit": boolean, "nonzero": boolean, "max": number, "count": number}
   * @param {array} receivers_list - array of party ids that want to receive the triplet shares, by default, this includes all parties. [optional]
   * @param {number} threshold - the minimimum number of parties needed to reconstruct the number.
   * @param {number} Zp - the modulos (if null then the default Zp for the instance is used). [optional]
   * @param {string} number_id - the number id which is used to identify this request, so that every party
   *                             gets a share from the same number for every matching instruction. An automatic number id
   *                             is generated by increasing a local counter, default ids suffice when all parties execute the
   *                             instructions in the same order. [optional]
   * @return {secret-share} - this party's share of the generated number.
   */
  function jiff_server_share_number(jiff, options, receivers_list, threshold, Zp, number_id) {
    if (Zp == null) {
      Zp = jiff.Zp;
    }
    if (receivers_list == null) {
      receivers_list = [];
      for (var i = 1; i <= jiff.party_count; i++) {
        receivers_list.push(i);
      }
    }
    if (threshold == null) {
      threshold = receivers_list.length;
    }

    // Get the id of the number.
    if (number_id == null) {
      number_id = jiff.counters.gen_number_id(receivers_list);
    }

    if(options == null) options = {};
    if(options.count == null) options.count = 1;

    var msg = { number_id: number_id, receivers: receivers_list, threshold: threshold, Zp: Zp };
    msg = Object.assign(msg, options);
    msg = JSON.stringify(msg);

    // Setup deferreds to handle receiving the triplets later.
    var shares = [];
    for(var i = 0; i < options.count; i++) {
      var deferred = $.Deferred();
      jiff.deferreds[number_id+":"+i] = deferred;
      shares[i] = jiff.secret_share(jiff, false, deferred.promise(), undefined, receivers_list, threshold, Zp, number_id+":"+i);
    }

    // Send a request to the server.
    if (jiff.id == 's1') {
      jiff.numbers_socket.safe_emit('number', msg);
    } else {
      jiff.numbers_socket.safe_emit('number', jiff.hooks.encryptSign(msg, jiff.keymap['s1'], jiff.secret_key, 'number'));
    }

<<<<<<< HEAD
    var share = jiff.secret_share(jiff, false, deferred.promise(), undefined, receivers_list, threshold, Zp, number_id+':n');
    return share;
=======
    return shares;
>>>>>>> 11bc67bf
  }

  /**
   * Store the received share of a previously requested number from the server.
   * @param {jiff-instance} jiff - the jiff instance.
   * @param {array<{"number": {value}, "number_id": {string}}>} numbers - an array of number values and ids
   */
  function receive_server_share_number(jiff, numbers) {
    share = jiff.execute_array_hooks('receiveNumbers', [jiff, numbers], 1);

    // Deferred is already setup, resolve it.
    for(var i = 0; i < numbers.length; i++) {
      var number_id = numbers[i]["number_id"];
      var share = numbers[i]["number"];

      jiff.deferreds[number_id].resolve(share);
      jiff.deferreds[number_id] = null;
    }
  }

  /**
   * Share an array of values. Each sender may have an array of different length. This is handled by the lengths parameter.
   * This function will reveal the lengths of the shared array.
   * If parties would like to keep the lengths of their arrays secret, they should agree on some "max" length apriori (either under MPC
   * or as part of the logistics of the computation), all their arrays should be padded to that length by using approriate default/identity
   * values.
   * @param {array} array - the array to be shared.
   * @param {null|number|object} lengths - the lengths of the arrays to be shared, has the following options:
   *                                       1. null: lengths are unknown, each sender will publicly reveal the lengths of its own array.
   *                                       2. number: all arrays are of this length
   *                                       3. object: { 'sender_party_id': length }: must specify the length of the array for each sender.
   * @param {number} threshold - the minimimum number of parties needed to reconstruct the secret, defaults to all the recievers. [optional]
   * @param {array} receivers_list - array of party ids to share with, by default, this includes all parties. [optional]
   * @param {array} senders_list - array of party ids to receive from, by default, this includes all parties. [optional]
   * @param {number} Zp - the modulos (if null then the default Zp for the instance is used). [optional]
   * @param {string|number} base_share_id - the base tag used to tag the messages sent by this share operation, every element of the array
   *                                   will get a unique id based on the concatenation of base_share_id and the index of the element.
   *                                   This tag is used so that parties distinguish messages belonging to this share operation from
   *                                   other share operations between the same parties (when the order of execution is not
   *                                   deterministic). An automatic id is generated by increasing a local counter, default
   *                                   ids suffice when all parties execute all sharing operations with the same senders
   *                                   and receivers in the same order. [optional]
   * @returns {promise} if the calling party is a receiver then a promise to the shared arrays is returned, the promise will provide an object
   *                    formated as follows: { <party_id>: [ <1st_share>, <2nd_share>, ..., <(lengths[party_id])th_share> ] }
   *                    where the party_ids are those of the senders.
   *                    if the calling party is not a receiver, then null is returned.
   */
  function jiff_share_array(jiff, array, lengths, threshold, receivers_list, senders_list, Zp, share_id) {
    // Check format of lengths
    if (lengths != null && typeof(lengths) !== 'number' && typeof(lengths) !== 'object') {
      throw 'share_array: unrecognized lengths'
    }

    // Default values
    if (receivers_list == null) {
      receivers_list = [];
      for (var i = 1; i <= jiff.party_count; i++) {
        receivers_list.push(i);
      }
    }
    if (senders_list == null) {
      senders_list = [];
      for (var i = 1; i <= jiff.party_count; i++) {
        senders_list.push(i);
      }
    }

    var isReceiving = receivers_list.indexOf(jiff.id) > -1;
    if (senders_list.indexOf(jiff.id) == -1 && !isReceiving) {
      return null;
    } // This party is neither a sender nor a receiver, do nothing!

    // compute operation id
    receivers_list.sort(); // sort to get the same order
    senders_list.sort();
    if (share_id == null) {
      share_id = jiff.counters.gen_share_id(receivers_list, senders_list) + ':array:';
    }

    // wrap around result of share_array
    var share_array_deferred = $.Deferred();
    var share_array_promise = share_array_deferred.promise();

    // figure out lengths by having each party emit their length publicly
    if (lengths == null) {
      lengths = {};
      var total = 0;
      if (senders_list.indexOf(jiff.id) > -1) {
        total = 1; // we have our own length since we are a sender
        lengths[jiff.id] = array.length;

        // send the length of this party's array to all receivers
        jiff.emit(share_id + 'length', receivers_list, array.length);
      }

      jiff.listen(share_id + 'length', function (sender, message) {
        lengths[sender] = message;
        total++;
        if (total == senders_list.length) {
          delete jiff.listeners[share_id + 'length'];
          share_array_deferred.resolve(lengths);
        }
      });
    }

    // All arrays are of the same length
    else if (typeof(lengths) === 'number') {
      var l = lengths;
      lengths = {};
      for (var i = 0; i < senders_list.length; i++) {
        lengths[senders_list[i]] = l;
      }

      share_array_deferred.resolve(lengths);
    }

    // Lengths of the different arrays are all provided
    else {
      for (var i = 0; i < senders_list.length; i++) {
        if (lengths[senders_list[i]] == null) {
          throw 'share_array: missing length'
        }
      }

      share_array_deferred.resolve(lengths);
    }

    // lengths are now set, start sharing
    share_array_promise = share_array_promise.then(function (lengths) {
      // compute the number of sharing rounds
      var max = 0;
      for (var i = 0; i < senders_list.length; i++) {
        var l = lengths[senders_list[i]];
        max = l > max ? l : max;
      }

      // Store results here
      var results = {};
      if (isReceiving) {
        for (var i = 0; i < senders_list.length; i++) {
          results[senders_list[i]] = [];
        }
      }

      // share every round
      for (var r = 0; r < max; r++) {
        var round_senders = [];
        for (var i = 0; i < senders_list.length; i++) {
          if (lengths[senders_list[i]] > r) {
            round_senders.push(senders_list[i]);
          }
        }

        var value = r < array.length ? array[r] : null;
        var round_results = jiff.share(value, threshold, receivers_list, round_senders, Zp, share_id + 'round:' + r);

        for (var sender_id in round_results) {
          if (round_results.hasOwnProperty(sender_id)) {
            results[sender_id].push(round_results[sender_id]);
          }
        }
      }

      return results;
    });

    return isReceiving ? share_array_promise : null;
  }

  /**
   * Create a new share.
   * A share is a value wrapper with a share object, it has a unique id
   * (per computation instance), and a pointer to the instance it belongs to.
   * A share also has methods for performing operations.
   * @param {jiff-instance} jiff - the jiff instance.
   * @param {boolean} ready - whether the value of the share is ready or deferred.
   * @param {promise} promise - a promise to the value of the share.
   * @param {number} value - the value of the share (null if not ready).
   * @param {array} holders - the parties that hold all the corresponding shares (must be sorted).
   * @param {number} threshold - the minimimum number of parties needed to reconstruct the secret.
   * @param {number} Zp - the modulos under which this share was created.
   * @param {string} id - this share's id (should be unique). [optional]
   * @returns {secret-share} the secret share object containing the give value.
   *
   */
  function secret_share(jiff, ready, promise, value, holders, threshold, Zp, id) {
    /**
     * Internal helpers for operations inside/on a share. This is not exposed to the external code,
     * except through the createSecretShare hook. Modify existing helpers or add more in your extensions
     * to avoid having to re-write and duplicate the code for primitives.
     */
<<<<<<< HEAD
    var share_helpers = {
      '+': function (v1, v2) {
        return v1 + v2;
      },
      '-': function (v1, v2) {
        return v1 - v2;
      },
      '*': function (v1, v2) {
        return v1 * v2;
      },
      '/': function (v1, v2) {
        return v1 / v2;
      },
      '<': function (v1, v2) {
        return v1 < v2;
      },
      'floor': function (v) {
        return Math.floor(v);
      },
      'floor/': function (v1, v2) {
        return Math.floor(v1 / v2);
      },
      'pow': function (v1, v2) {
        return Math.pow(v1, v2);
      }
    };

=======
     var share_helpers = {
       '+': function(v1, v2) { return v1 + v2; },
       '-': function(v1, v2) { return v1 - v2; },
       '*': function(v1, v2) { return v1 * v2; },
       '/': function(v1, v2) { return v1 / v2; },
       '<': function(v1, v2) { return v1 < v2; },
       'floor': function(v) { return Math.floor(v); },
       'ceil': function(v) { return Math.ceil(v); },
       'floor/': function(v1, v2) { return Math.floor(v1 / v2); },
       'pow': function(v1, v2) { return Math.pow(v1, v2); },
       'binary': function(v) { return v == 1 || v == 0; }
     };
  
>>>>>>> 11bc67bf
    /**
     * Secret share objects: provides API to perform operations on shares securly, wrap promises
     * and communication primitives to ensure operations are executed when shares are available (asynchrounously)
     * without requiring the user to perform promise management/synchronization.
     * @namespace secret-share
     */
    var self = {};

    /**
     * @member {jiff-instance} jiff
     * @memberof secret-share
     */
    self.jiff = jiff;

    /**
     * @member {boolean} ready
     * @memberof secret-share
     */
    self.ready = ready;

    /**
     * @member {promise} promise
     * @memberof secret-share
     */
    self.promise = promise;
    /**
     * @member {number} value
     * @memberof secret-share
     */
    self.value = value;
    /**
     * @member {array} holders
     * @memberof secret-share
     */
    self.holders = holders;
    /**
     * @member {array} threshold
     * @memberof secret-share
     */
    self.threshold = threshold;
    /**
     * @member {number} Zp
     * @memberof secret-share
     */
    self.Zp = Zp;

    if (id == null) {
      id = jiff.counters.gen_share_obj_id();
    }

    /**
     * @member {string} id
     * @memberof secret-share
     */
    self.id = id;

    /**
     * Gets the value of this share.
     * @method valueOf
     * @returns {number} the value (undefined if not ready yet).
     * @memberof secret-share
     */
    self.valueOf = function () {
      if (ready) {
        return self.value;
      } else {
        return undefined;
      }
    };

    /**
     * Gets a string representation of this share.
     * @method toString
     * @returns {string} the id and value of the share as a string.
     * @memberof secret-share
     */
    self.toString = function () {
      if (ready) {
        return self.id + ': ' + self.value;
      } else {
        return self.id + ': <deferred>';
      }
    };

    /**
     * Logs an error.
     * @method error
     * @memberof secret-share
     */
    self.error = function () {
      console.log('Error receiving ' + self.toString());
    };

    /**
     * Receives the value of this share when ready.
     * @method receive_share
     * @param {number} value - the value of the share.
     * @memberof secret-share
     */
    self.receive_share = function (value) {
      self.value = value; self.ready = true; self.promise = null;
    };

    /**
     * Joins the pending promises of this share and the given share.
     * @method pick_promise
     * @param {secret-share} o - the other share object.
     * @returns {promise} the joined promise for both shares (or whichever is pending).
     * @memberof secret-share
     */
    self.pick_promise = function (o) {
      if (self.ready && o.ready) {
        return null;
      }

      if (self.ready) {
        return o.promise;
      } else if (o.ready) {
        return self.promise;
      } else {
        return Promise.all([self.promise, o.promise]);
      }
    };

    /**
     * Checks if the given parameter is a constant, used to determine whether constant or secret
     * operations should be executed.
     * @param {number/object} o - the parameter to determine.
     * @return true if o is a valid constant, false otherwise.
     */
    self.isConstant = function (o) {
      return typeof(o) === 'number';
    }

    /**
     * Reshares/refreshes the sharing of this number, used before opening to keep the share secret.
     * @method refresh
     * @param {string} op_id - the operation id with which to tag the messages sent by this refresh, by default
     *                         an automatic operation id is generated by increasing a local counter, default operation ids
     *                         suffice when all parties execute the instructions in the same order. [optional]
     * @returns {secret-share} a new share of the same number.
     * @memberof secret-share
     */
<<<<<<< HEAD
    self.refresh = function (op_id) {
      return self.sadd(self.jiff.server_generate_and_share({number: 0}, self.holders, self.threshold, self.Zp, op_id));
=======
    self.refresh = function(op_id) {
      return self.isadd(self.jiff.server_generate_and_share({"number": 0}, self.holders, self.threshold, self.Zp, op_id)[0]);
>>>>>>> 11bc67bf
    };

    /**
     * Reveals/Opens the value of this share.
     * @method open
     * @param {function(number)} success - the function to handle successful open.
     * @param {function(string)} error - the function to handle errors and error messages. [optional]
     * @returns {promise} a (JQuery) promise to the open value of the secret.
     * @throws error if share does not belong to the passed jiff instance.
     * @memberof secret-share
     */
    self.open = function (success, failure) {
      if (failure == null) {
        failure = self.error;
      }
      var promise = self.jiff.open(self);
      if (promise != null && success != null) {
        promise = promise.then(success, failure);
      }
      return promise;
    };

    /**
     * Reveals/Opens the value of this share to a specific array of parties.
     * @method open_to
     * @param {array} parties - the ids of parties to reveal secret to.
     * @param {function(number)} success - the function to handle successful open.
     * @param {function(string)} error - the function to handle errors and error messages. [optional]
     * @memberof secret-share
     */
    self.open_to = function (parties, success, failure) {
      if (failure == null) {
        failure = self.error;
      }
      var promise = self.jiff.open(self, parties);
      if (promise != null && success != null) {
        promise = promise.then(success, failure);
      }
      return promise;
    };

    /**
     * Generic Addition.
     * Uses either the constant or secret version of this operator depending on type of paramter.
     * @method add
     * @param {number/secret-share} o - the other operand (can be either number or share).
     * @return {secret-share} this party's share of the result.
     * @memberof secret-share
     */
    self.add = function (o) {
      if (self.isConstant(o)) {
        return self.cadd(o);
      }
      return self.sadd(o);
    }

    /**
     * Generic Subtraction.
     * Uses either the constant or secret version of this operator depending on type of paramter.
     * @method sub
     * @param {number/secret-share} o - the other operand (can be either number or share).
     * @return {secret-share} this party's share of the result.
     * @memberof secret-share
     */
    self.sub = function (o) {
      if (self.isConstant(o)) {
        return self.csub(o);
      }
      return self.ssub(o);
    }

    /**
     * Generic Multiplication.
     * Uses either the constant or secret version of this operator depending on type of paramter.
     * @method mult
     * @param {number/secret-share} o - the other operand (can be either number or share).
     * @param {string} op_id - the operation id which is used to identify this multiplication (and internally, the corresponding beaver triplet).
     *                         This id must be unique, and must be passed by all parties to the same instruction.
     *                         this ensures that every party gets a share from the same triplet for every matching instruction. An automatic id
     *                         is generated by increasing a local counter, default ids suffice when all parties execute the
     *                         instructions in the same order. Only used if secret multiplication is used. [optional]
     * @return {secret-share} this party's share of the result.
     * @memberof secret-share
     */
    self.mult = function (o, op_id) {
      if (self.isConstant(o)) {
        return self.cmult(o);
      }
      return self.smult(o, op_id);
    }

    /**
     * Generic XOR for bits (both this and o have to be bits to work correctly).
     * Uses either the constant or secret version of this operator depending on type of paramter.
     * @method xor_bit
     * @param {number/secret-share} o - the other operand (can be either number or share).
     * @param {string} op_id - the operation id which is used to identify this operation.
     *                         This id must be unique, and must be passed by all parties to the same instruction, to
     *                         ensure that corresponding instructions accross different parties are matched correctly.
     *                         Only used if secret xor is used. [optional].
     * @return {secret-share} this party's share of the result, the final result is 1 if this < o, and 0 otherwise.
     * @return {secret-share} this party's share of the result.
     * @memberof secret-share
     */
    self.xor_bit = function (o, op_id) {
      if (self.isConstant(o)) {
        return self.cor_bit(o);
      }
      return self.sor_bit(o, op_id);
    }

    /**
     * Generic OR for bits (both this and o have to be bits to work correctly).
     * Uses either the constant or secret version of this operator depending on type of paramter.
     * @method or_bit
     * @param {number/secret-share} o - the other operand (can be either number or share).
     * @param {string} op_id - the operation id which is used to identify this operation.
     *                         This id must be unique, and must be passed by all parties to the same instruction, to
     *                         ensure that corresponding instructions accross different parties are matched correctly.
     *                         Only used if secret or is used. [optional].
     * @return {secret-share} this party's share of the result.
     * @memberof secret-share
     */
    self.or_bit = function (o, op_id) {
      if (self.isConstant(o)) {
        return self.cxor_bit(o);
      }
      return self.sxor_bit(o, op_id);
    }

    /**
     * Generic Greater or equal.
     * Uses either the constant or secret version of this operator depending on type of paramter.
     * @method gteq
     * @param {number/secret-share} o - the other operand (can be either number or share).
     * @param {string} op_id - the operation id which is used to identify this operation.
     *                         This id must be unique, and must be passed by all parties to the same instruction, to
     *                         ensure that corresponding instructions accross different parties are matched correctly [optional].
     * @return {secret-share} this party's share of the result.
     * @memberof secret-share
     */
    self.gteq = function (o, op_id) {
      if (self.isConstant(o)) {
        return self.cgteq(o, op_id);
      }
      return self.sgteq(o);
    }

    /**
     * Generic Greater than.
     * Uses either the constant or secret version of this operator depending on type of paramter.
     * @method gt
     * @param {number/secret-share} o - the other operand (can be either number or share).
     * @param {string} op_id - the operation id which is used to identify this operation.
     *                         This id must be unique, and must be passed by all parties to the same instruction, to
     *                         ensure that corresponding instructions accross different parties are matched correctly [optional].
     * @return {secret-share} this party's share of the result.
     * @memberof secret-share
     */
    self.gt = function (o, op_id) {
      if (self.isConstant(o)) {
        return self.cgt(o, op_id);
      }
      return self.sgt(o, op_id);
    }

    /**
     * Generic Less or equal.
     * Uses either the constant or secret version of this operator depending on type of paramter.
     * @method lteq
     * @param {number/secret-share} o - the other operand (can be either number or share).
     * @param {string} op_id - the operation id which is used to identify this operation.
     *                         This id must be unique, and must be passed by all parties to the same instruction, to
     *                         ensure that corresponding instructions accross different parties are matched correctly [optional].
     * @return {secret-share} this party's share of the result.
     * @memberof secret-share
     */
    self.lteq = function (o, op_id) {
      if (self.isConstant(o)) {
        return self.clteq(o, op_id);
      }
      return self.slteq(o, op_id);
    }

    /**
     * Generic Less than.
     * Uses either the constant or secret version of this operator depending on type of paramter.
     * @method lt
     * @param {number/secret-share} o - the other operand (can be either number or share).
     * @param {string} op_id - the operation id which is used to identify this operation.
     *                         This id must be unique, and must be passed by all parties to the same instruction, to
     *                         ensure that corresponding instructions accross different parties are matched correctly [optional].
     * @return {secret-share} this party's share of the result.
     * @memberof secret-share
     */
    self.lt = function (o, op_id) {
      if (self.isConstant(o)) {
        return self.clt(o, op_id);
      }
      return self.slt(o, op_id);
    }

    /**
     * Generic Equals.
     * Uses either the constant or secret version of this operator depending on type of paramter.
     * @method eq
     * @param {number/secret-share} o - the other operand (can be either number or share).
     * @param {string} op_id - the operation id which is used to identify this operation.
     *                         This id must be unique, and must be passed by all parties to the same instruction, to
     *                         ensure that corresponding instructions accross different parties are matched correctly [optional].
     * @return {secret-share} this party's share of the result.
     * @memberof secret-share
     */
    self.eq = function (o, op_id) {
      if (self.isConstant(o)) {
        return self.ceq(o, op_id);
      }
      return self.seq(o, op_id);
    }

    /**
     * Generic Not Equals.
     * Uses either the constant or secret version of this operator depending on type of paramter.
     * @method neq
     * @param {number/secret-share} o - the other operand (can be either number or share).
     * @param {string} op_id - the operation id which is used to identify this operation.
     *                         This id must be unique, and must be passed by all parties to the same instruction, to
     *                         ensure that corresponding instructions accross different parties are matched correctly [optional].
     * @return {secret-share} this party's share of the result.
     * @memberof secret-share
     */
    self.neq = function (o, op_id) {
      if (self.isConstant(o)) {
        return self.cneq(o, op_id);
      }
      return self.sneq(o, op_id);
    }

    /**
     * Generic Integer Divison.
     * Uses either the constant or secret version of this operator depending on type of paramter.
     * @method div
     * @param {number/secret-share} o - the other operand (can be either number or share).
     * @param {number} l - the maximum bit length of the two shares. [optional]
     * @param {string} op_id - the operation id which is used to identify this operation.
     *                         This id must be unique, and must be passed by all parties to the same instruction, to
     *                         ensure that corresponding instructions accross different parties are matched correctly [optional].
     * @return {secret-share} this party's share of the result.
     * @memberof secret-share
     */
    self.div = function (o, l, op_id) {
      if (self.isConstant(o)) {
        return self.cdiv(o, l, op_id);
      }
      return self.sdiv(o, l, op_id);
    }

    /**
     * Addition with a constant.
     * @method cadd
     * @param {number} cst - the constant to add.
     * @return {secret-share} this party's share of the result.
     * @memberof secret-share
     */
    self.cadd = function (cst) {
      if (!(self.isConstant(cst))) {
        throw 'parameter should be a number (+)';
      }

      if (self.ready) // if share is ready
      {
        return self.jiff.secret_share(self.jiff, true, null, self.jiff.helpers.mod(share_helpers['+'](self.value, cst), self.Zp), self.holders, self.threshold, self.Zp);
      }

      var promise = self.promise.then(function () {
        return self.jiff.helpers.mod(share_helpers['+'](self.value, cst), self.Zp);
      }, self.error);
      return self.jiff.secret_share(self.jiff, false, promise, undefined, self.holders, self.threshold, self.Zp);
    };

    /**
     * Subtraction with a constant.
     * @method csub
     * @param {number} cst - the constant to subtract from this share.
     * @return {secret-share} this party's share of the result.
     * @memberof secret-share
     */
    self.csub = function (cst) {
      if (!(self.isConstant(cst))) {
        throw 'parameter should be a number (-)';
      }

      if (self.ready) // if share is ready
      {
        return self.jiff.secret_share(self.jiff, true, null, self.jiff.helpers.mod(share_helpers['-'](self.value, cst), self.Zp), self.holders, self.threshold, self.Zp);
      }

      var promise = self.promise.then(function () {
        return self.jiff.helpers.mod(share_helpers['-'](self.value, cst), self.Zp);
      }, self.error);
      return self.jiff.secret_share(self.jiff, false, promise, undefined, self.holders, self.threshold, self.Zp);
    }

    /**
     * Multiplication by a constant.
     * @method cmult
     * @param {number} cst - the constant to multiply to this share.
     * @return {secret-share} this party's share of the result.
     * @memberof secret-share
     */
    self.cmult = function (cst) {
      if (!(self.isConstant(cst))) {
        throw 'parameter should be a number (*)';
      }

      if (self.ready) // if share is ready
      {
        return self.jiff.secret_share(self.jiff, true, null, self.jiff.helpers.mod(share_helpers['*'](self.value, cst), self.Zp), self.holders, self.threshold, self.Zp);
      }

      var promise = self.promise.then(function () {
        return self.jiff.helpers.mod(share_helpers['*'](self.value, cst), self.Zp);
      }, self.error);
      return self.jiff.secret_share(self.jiff, false, promise, undefined, self.holders, self.threshold, self.Zp);
    };

    /**
     * Division by a constant factor of the number represented by the share.
     * @method cdivfac
     * @param {number} cst - the constant by which to divide the share.
     * @return {secret-share} this party's share of the result.
     * @memberof secret-share
     */
    self.cdivfac = function (cst) {
      if (!(self.isConstant(cst))) {
        throw 'Parameter should be a number (cdivfac)';
      }

      var inv = jiff.helpers.extended_gcd(cst, self.Zp)[0];

      if (self.ready) // If share is ready.
      {
        return self.jiff.secret_share(self.jiff, true, null, self.jiff.helpers.mod(share_helpers['*'](self.value, inv), self.Zp), self.holders, self.threshold, self.Zp);
      }

      var promise = self.promise.then(function () {
        return self.jiff.helpers.mod(share_helpers['*'](self.value, inv), self.Zp);
      }, self.error);
      return self.jiff.secret_share(self.jiff, false, promise, undefined, self.holders, self.threshold, self.Zp);
    };

    /**
     * Addition of two secret shares.
     * @method sadd
     * @param {secret-share} o - the share to add to this share.
     * @return {secret-share} this party's share of the result.
     * @memberof secret-share
     */
    self.sadd = function (o) {
      if (!(o.jiff === self.jiff)) {
        throw 'shares do not belong to the same instance (+)';
      }
      if (!self.jiff.helpers.Zp_equals(self, o)) {
        throw 'shares must belong to the same field (+)';
      }
      if (!self.jiff.helpers.array_equals(self.holders, o.holders)) {
        throw 'shares must be held by the same parties (+)';
      }

      // add the two shares when ready locally
      var ready_add = function () {
        return self.jiff.helpers.mod(share_helpers['+'](self.value, o.value), self.Zp);
      }

      if (self.ready && o.ready) // both shares are ready
      {
        return self.jiff.secret_share(self.jiff, true, null, ready_add(), self.holders, max(self.threshold, o.threshold), self.Zp);
      }

      // promise to execute ready_add when both are ready
      var promise = self.pick_promise(o).then(ready_add, self.error);
      return self.jiff.secret_share(self.jiff, false, promise, undefined, self.holders, max(self.threshold, o.threshold), self.Zp);
    };

    /**
     * Subtraction of two secret shares.
     * @method ssub
     * @param {secret-share} o - the share to subtract from this share.
     * @return {secret-share} this party's share of the result.
     * @memberof secret-share
     */
    self.ssub = function (o) {
      if (!(o.jiff === self.jiff)) {
        throw 'shares do not belong to the same instance (-)';
      }
      if (!self.jiff.helpers.Zp_equals(self, o)) {
        throw 'shares must belong to the same field (-)';
      }
      if (!self.jiff.helpers.array_equals(self.holders, o.holders)) {
        throw 'shares must be held by the same parties (-)';
      }

      // add the two shares when ready locally
      var ready_sub = function () {
        return self.jiff.helpers.mod(share_helpers['-'](self.value, o.value), self.Zp);
      }

      if (self.ready && o.ready) // both shares are ready
      {
        return self.jiff.secret_share(self.jiff, true, null, ready_sub(), self.holders, max(self.threshold, o.threshold), self.Zp);
      }

      // promise to execute ready_add when both are ready
      var promise = self.pick_promise(o).then(ready_sub, self.error);
      return self.jiff.secret_share(self.jiff, false, promise, undefined, self.holders, max(self.threshold, o.threshold), self.Zp);
    };

    /**
     * Multiplication of two secret shares through Beaver Triplets.
     * @method smult
     * @param {secret-share} o - the share to multiply with.
     * @param {string} op_id - the operation id which is used to identify this multiplication (and internally, the corresponding beaver triplet).
     *                         This id must be unique, and must be passed by all parties to the same instruction.
     *                         this ensures that every party gets a share from the same triplet for every matching instruction. An automatic id
     *                         is generated by increasing a local counter, default ids suffice when all parties execute the
     *                         instructions in the same order. [optional]
     * @return {secret-share} this party's share of the result.
     * @memberof secret-share
     */
    self.smult = function (o, op_id) {
      if (!(o.jiff === self.jiff)) {
        throw 'shares do not belong to the same instance (*)';
      }
      if (!self.jiff.helpers.Zp_equals(self, o)) {
        throw 'shares must belong to the same field (*)';
      }
      if (!self.jiff.helpers.array_equals(self.holders, o.holders)) {
        throw 'shares must be held by the same parties (*)';
      }

      if (op_id == null) {
        op_id = self.jiff.counters.gen_op_id('*', self.holders);
      }

      var final_deferred = $.Deferred();
      var final_promise = final_deferred.promise();
      var result = self.jiff.secret_share(self.jiff, false, final_promise, undefined, self.holders, max(self.threshold, o.threshold), self.Zp, 'share:'+op_id);

      // Get shares of triplets.
      var triplet = jiff.triplet(self.holders, max(self.threshold, o.threshold), self.Zp, op_id+':triplet');

      var a = triplet[0];
      var b = triplet[1];
      var c = triplet[2];

      // d = s - a. e = o - b.
      var d = self.isadd(a.icmult(-1));
      var e = o.isadd(b.icmult(-1));

      // Open d and e.
      // The only communication cost.
      var e_promise = self.jiff.internal_open(e, e.holders, op_id+':open1');
      var d_promise = self.jiff.internal_open(d, d.holders, op_id+':open2');
      Promise.all([e_promise, d_promise]).then(function (arr) {
        var e_open = arr[0];
        var d_open = arr[1];

        // result_share = d_open * e_open + d_open * b_share + e_open * a_share + c.
        var t1 = self.jiff.helpers.mod(share_helpers['*'](d_open, e_open), self.Zp);
        var t2 = b.icmult(d_open);
        var t3 = a.icmult(e_open);

        // All this happens locally.
        var final_result = t2.icadd(t1);
        final_result = final_result.isadd(t3);
        final_result = final_result.isadd(c);

        if (final_result.ready) {
          final_deferred.resolve(final_result.value);
        } else // Resolve the deferred when ready.
        {
          final_result.promise.then(function () {
            final_deferred.resolve(final_result.value);
          });
        }
      });

      return result;
    };

    /**
     * Multiplication of two secret shares through BGW protocol.
     * @method smult_bgw
     * @param {share-object} o - the share to multiply with.
     * @param {string} op_id - the operation id which is used to identify this multiplication (and internally, the corresponding beaver triplet).
     *                         This id must be unique, and must be passed by all parties to the same instruction.
     *                         this ensures that every party gets a share from the same triplet for every matching instruction. An automatic id
     *                         is generated by increasing a local counter, default ids suffice when all parties execute the
     *                         instructions in the same order. [optional]
     * @return {share-object} this party's share of the result.
     * @memberof secret-share
     */

    self.smult_bgw = function (o, op_id) {
      if (!(o.jiff === self.jiff)) {
        throw 'shares do not belong to the same instance (*)';
      }
      if (!self.jiff.helpers.Zp_equals(self, o)) {
        throw 'shares must belong to the same field (*)';
      }
      if (!self.jiff.helpers.array_equals(self.holders, o.holders)) {
        throw 'shares must be held by the same parties (*)';
      }
      if ((self.threshold - 1) + (o.threshold - 1) > self.holders.length - 1) {
        throw 'threshold too high for BGW (*)';
      }

      if (op_id == null) {
        op_id = self.jiff.counters.gen_op_id('bgw*', self.holders);
      }

      var final_deferred = $.Deferred();
      var final_promise = final_deferred.promise();
      var result = self.jiff.secret_share(self.jiff, false, final_promise, undefined, self.holders, max(self.threshold, o.threshold), self.Zp, 'share:'+op_id);

      Promise.all([self.promise, o.promise]).then(
        function () {
          // Get Shares  of z
          var zi =  self.jiff.helpers.mod(share_helpers['*'](self.value, o.value), self.Zp);
          //var zi = self.value*o.value;
          var zi_shares = self.jiff.internal_share(zi, max(self.threshold, o.threshold), self.holders, self.holders, self.Zp, op_id);

          var promises = [];
          for (var i = 1; i <= self.jiff.party_count; i++) {
            promises.push(zi_shares[i].promise);
          }

          // Reduce the degree of the polynomial back to n/2
          // potentially no need to wait on promises.......
          Promise.all(promises).then(
            function () {
              var zi_prime = zi_shares[self.jiff.id].change_threshold(zi_shares, self.threshold);
              final_deferred.resolve(zi_prime);
            });
        });

      return result;
    };

    /**
     * change of threshold for a single share
     * @method change_threshold
     * @param {share-object} shares - the set of shares from each party which comprises the share we are re-thresholding
     * @param {number} n - the new threshold
     * @param {string} op_id - the operation id which is used to identify this multiplication (and internally, the corresponding beaver triplet).
     *                         This id must be unique, and must be passed by all parties to the same instruction.
     *                         this ensures that every party gets a share from the same triplet for every matching instruction. An automatic id
     *                         is generated by increasing a local counter, default ids suffice when all parties execute the
     *                         instructions in the same order. [optional]
     * @return {share-object} this party's share of the result under the new threshold
     * @memberof secret-share
     */
    self.change_threshold = function (shares, n, op_id) {
      if (op_id == null) {
        op_id = self.jiff.counters.gen_op_id('threshold_change:', self.holders);
      }

      var reconstruct_parts = [];
      for (var i = 0; i < self.holders.length; i++) {
        var party_id = self.holders[i];
        //shamir reonstruct takes an array of objects
        //has attributes: {value: x, sender_id: y, Zp: jiff_instance.Zp}
        reconstruct_parts[i] = { value: shares[party_id].value, sender_id: party_id, Zp: self.Zp };
      }
      var zi_prime = exports.sharing_schemes.shamir_reconstruct(self.jiff, reconstruct_parts);
      return zi_prime;
    };

    /**
     * bitwise-XOR with a constant (BOTH BITS).
     * @method cxor_bit
     * @param {number} cst - the constant bit to XOR with (0 or 1).
     * @return {secret-share} this party's share of the result.
     * @memberof secret-share
     */
<<<<<<< HEAD
    self.cxor_bit = function (cst) {
      if (!(self.isConstant(cst))) {
        throw 'parameter should be a number (^)';
      }
      return self.cadd(cst).ssub(self.cmult(cst).cmult(2));
=======
    self.cxor_bit = function(cst) {
      if (!(self.isConstant(cst))) throw "parameter should be a number (^)";
      if(!share_helpers['binary'](cst)) throw "parameter should be binary (^)";

      return self.icadd(cst).issub(self.icmult(cst).icmult(2));
>>>>>>> 11bc67bf
    };

    /**
     * bitwise-OR with a constant (BOTH BITS).
     * @method cor_bit
     * @param {number} cst - the constant bit to OR with (0 or 1).
     * @return {secret-share} this party's share of the result.
     * @memberof secret-share
<<<<<<< HEAD
     */
    self.cor_bit = function (o) {
      return self.cadd(o).ssub(self.cmult(o));
    }
=======
     */    
    self.cor_bit = function(cst) {
      if (!(self.isConstant(cst))) throw "parameter should be a number (|)";
      if(!share_helpers['binary'](cst)) throw "parameter should be binary (|)";

      return self.icadd(cst).issub(self.icmult(cst));
    };
>>>>>>> 11bc67bf

    /**
     * bitwise-XOR of two secret shares OF BITS.
     * @method sxor_bit
     * @param {secret-share} o - the share to XOR with.
     * @param {string} op_id - the operation id which is used to identify this operation.
     *                         This id must be unique, and must be passed by all parties to the same instruction, to
     *                         ensure that corresponding instructions accross different parties are matched correctly [optional].
     * @return {secret-share} this party's share of the result, the final result is 1 if this < o, and 0 otherwise.
     * @return {secret-share} this party's share of the result.
     * @memberof secret-share
     */
    self.sxor_bit = function (o, op_id) {
      if (!(o.jiff === self.jiff)) {
        throw 'shares do not belong to the same instance (^)';
      }
      if (!self.jiff.helpers.Zp_equals(self, o)) {
        throw 'shares must belong to the same field (^)';
      }
      if (!self.jiff.helpers.array_equals(self.holders, o.holders)) {
        throw 'shares must be held by the same parties (^)';
      }

      return self.isadd(o).issub(self.ismult(o, op_id).icmult(2));
    };

    /**
     * OR of two secret shares OF BITS.
     * @method sor_bit
     * @param {secret-share} o - the share to OR with.
     * @param {string} op_id - the operation id which is used to identify this operation.
     *                         This id must be unique, and must be passed by all parties to the same instruction, to
     *                         ensure that corresponding instructions accross different parties are matched correctly [optional].
     * @return {secret-share} this party's share of the result, the final result is 1 if this < o, and 0 otherwise.
     * @return {secret-share} this party's share of the result.
     * @memberof secret-share
<<<<<<< HEAD
     */
    self.sor_bit = function (o, op_id) {
      return self.sadd(o).ssub(self.smult(o, op_id));
    }
=======
     */    
    self.sor_bit = function(o, op_id) {
      if (!(o.jiff === self.jiff)) throw "shares do not belong to the same instance (|)";
      if (!self.jiff.helpers.Zp_equals(self, o)) throw "shares must belong to the same field (|)";
      if (!self.jiff.helpers.array_equals(self.holders, o.holders)) throw "shares must be held by the same parties (|)";

      return self.isadd(o).issub(self.ismult(o, op_id));
    };
>>>>>>> 11bc67bf

    /**
     * Greater than or equal with another share.
     * @method sgteq
     * @param {secret-share} o - the other share.
     * @param {string} op_id - the operation id which is used to identify this operation.
     *                         This id must be unique, and must be passed by all parties to the same instruction, to
     *                         ensure that corresponding instructions accross different parties are matched correctly [optional].
     * @return {secret-share} this party's share of the result, the final result is 1 if this >= o, and 0 otherwise.
     * @memberof secret-share
     */
<<<<<<< HEAD
    self.sgteq = function (o, op_id) {
      if (!(o.jiff === self.jiff)) {
        throw 'shares do not belong to the same instance (<)';
      }
      if (!self.jiff.helpers.Zp_equals(self, o)) {
        throw 'shares must belong to the same field (<)';
      }
      if (!self.jiff.helpers.array_equals(self.holders, o.holders)) {
        throw 'shares must be held by the same parties (<)';
      }
=======
    self.sgteq = function(o, op_id) {
      if (!(o.jiff === self.jiff)) throw "shares do not belong to the same instance (>=)";
      if (!self.jiff.helpers.Zp_equals(self, o)) throw "shares must belong to the same field (>=)";
      if (!self.jiff.helpers.array_equals(self.holders, o.holders)) throw "shares must be held by the same parties (>=)";
>>>>>>> 11bc67bf

      if (op_id == null) {
        op_id = self.jiff.counters.gen_op_id('c>=', self.holders);
      }

      return self.islt(o, op_id).inot();
    };

    /**
     * Greater than with another share.
     * @method sgt
     * @param {secret-share} o - the other share.
     * @param {string} op_id - the operation id which is used to identify this operation.
     *                         This id must be unique, and must be passed by all parties to the same instruction, to
     *                         ensure that corresponding instructions accross different parties are matched correctly [optional].
     * @return {secret-share} this party's share of the result, the final result is 1 if this > o, and 0 otherwise.
     * @memberof secret-share
     */
    self.sgt = function (o, op_id) {
      if (!(o.jiff === self.jiff)) {
        throw 'shares do not belong to the same instance (>)';
      }
      if (!self.jiff.helpers.Zp_equals(self, o)) {
        throw 'shares must belong to the same field (>)';
      }
      if (!self.jiff.helpers.array_equals(self.holders, o.holders)) {
        throw 'shares must be held by the same parties (>)';
      }

      if (op_id == null) {
        op_id = self.jiff.counters.gen_op_id('c>', self.holders);
      }

      return o.islt(self, op_id);
    };

    /**
     * Less than or equal with another share.
     * @method slteq
     * @param {secret-share} o - the other share.
     * @param {string} op_id - the operation id which is used to identify this operation.
     *                         This id must be unique, and must be passed by all parties to the same instruction, to
     *                         ensure that corresponding instructions accross different parties are matched correctly [optional].
     * @return {secret-share} this party's share of the result, the final result is 1 if this <= o, and 0 otherwise.
     * @memberof secret-share
     */
    self.slteq = function (o, op_id) {
      if (!(o.jiff === self.jiff)) {
        throw 'shares do not belong to the same instance (<=)';
      }
      if (!self.jiff.helpers.Zp_equals(self, o)) {
        throw 'shares must belong to the same field (<=)';
      }
      if (!self.jiff.helpers.array_equals(self.holders, o.holders)) {
        throw 'shares must be held by the same parties (<=)';
      }

      if (op_id == null) {
        op_id = self.jiff.counters.gen_op_id('c<=', self.holders);
      }

      return o.islt(self, op_id).inot();
    };

    /**
     * Less than with another share.
     * @method slt
     * @param {secret-share} o - the other share.
     * @param {string} op_id - the operation id which is used to identify this operation.
     *                         This id must be unique, and must be passed by all parties to the same instruction, to
     *                         ensure that corresponding instructions accross different parties are matched correctly [optional].
     * @return {secret-share} this party's share of the result, the final result is 1 if this < o, and 0 otherwise.
     * @memberof secret-share
     */
<<<<<<< HEAD
    self.slt = function (o, op_id) {
      if (!(o.jiff === self.jiff)) {
        throw 'shares do not belong to the same instance (>=)';
      }
      if (!self.jiff.helpers.Zp_equals(self, o)) {
        throw 'shares must belong to the same field (>=)';
      }
      if (!self.jiff.helpers.array_equals(self.holders, o.holders)) {
        throw 'shares must be held by the same parties (>=)';
      }

      if (op_id == null) {
        op_id = self.jiff.counters.gen_op_id('<', self.holders);
      }

      var w = self.lt_halfprime(op_id+':halfprime:1');
      var x = o.lt_halfprime(op_id+':halfprime:2');
      var y = self.ssub(o).lt_halfprime(op_id+':halfprime:3');

      var xy = x.smult(y, op_id+':smult1');
      return x.cmult(-1).cadd(1).ssub(y).sadd(xy).sadd(w.smult(x.sadd(y).ssub(xy.cmult(2)), op_id+':smult2'));
=======
    self.slt = function(o, op_id) {
      if (!(o.jiff === self.jiff)) throw "shares do not belong to the same instance (<)";
      if (!self.jiff.helpers.Zp_equals(self, o)) throw "shares must belong to the same field (<)";
      if (!self.jiff.helpers.array_equals(self.holders, o.holders)) throw "shares must be held by the same parties (<)";

      if(op_id == null)
        op_id = self.jiff.counters.gen_op_id("<", self.holders);
        
      var final_deferred = $.Deferred();
      var final_promise = final_deferred.promise();
      var result = self.jiff.secret_share(self.jiff, false, final_promise, undefined, self.holders, max(self.threshold, o.threshold), self.Zp, "share:"+op_id);

      var w = self.lt_halfprime(op_id+":halfprime:1");
      Promise.all([w.promise]).then(function() {
        var x = o.lt_halfprime(op_id+":halfprime:2");
        Promise.all([x.promise]).then(function() {
          var y = self.issub(o).lt_halfprime(op_id+":halfprime:3");
          Promise.all([y.promise]).then(function() {
            var xy = x.ismult(y, op_id+":smult1");
            var answer = x.icmult(-1).icadd(1).issub(y).isadd(xy).isadd(w.ismult(x.isadd(y).issub(xy.icmult(2)), op_id+":smult2"));
            
            if(answer.ready) final_deferred.resolve(answer.value);
            else answer.promise.then(function() { final_deferred.resolve(answer.value); });          
          });    
        });
      });

      return result;
>>>>>>> 11bc67bf
    };

    /**
     * Greater than or equal with a constant.
     * @method cgteqn
     * @param {number} cst - the constant to compare with.
     * @param {string} op_id - the operation id which is used to identify this operation.
     *                         This id must be unique, and must be passed by all parties to the same instruction, to
     *                         ensure that corresponding instructions accross different parties are matched correctly [optional].
     * @return {secret-share} this party's share of the result, the final result is 1 if this >= cst, and 0 otherwise.
     * @memberof secret-share
     */
    self.cgteq = function (cst, op_id) {
      if (!(self.isConstant(cst))) {
        throw 'parameter should be a number (>=)';
      }

      if (op_id == null) {
        op_id = self.jiff.counters.gen_op_id('c>=', self.holders);
      }

      return self.iclt(cst, op_id).inot();
    }

    /**
     * Greater than with a constant.
     * @method cgt
     * @param {number} cst - the constant to compare with.
     * @param {string} op_id - the operation id which is used to identify this operation.
     *                         This id must be unique, and must be passed by all parties to the same instruction, to
     *                         ensure that corresponding instructions accross different parties are matched correctly [optional].default ids suffice when all parties execute the
     *                         instructions in the same order. [optional]
     * @return {secret-share} this party's share of the result, the final result is 1 if this > cst, and 0 otherwise.
     * @memberof secret-share
     */
<<<<<<< HEAD
    self.cgt = function (cst, op_id) {
      if (!(self.isConstant(cst))) {
        throw 'parameter should be a number (<)';
      }

      if (op_id == null) {
        op_id = self.jiff.counters.gen_op_id('c<', self.holders);
      }

      var w = share_helpers['<'](cst, share_helpers['/'](self.Zp, 2)) ? 1 : 0;
      var x = self.lt_halfprime(op_id+':halfprime:1');
      var y = self.cmult(-1).cadd(cst).lt_halfprime(op_id+':halfprime:2');

      var xy = y.smult(x, op_id+':smult1');
      return x.cmult(-1).cadd(1).ssub(y).sadd(xy).sadd(x.sadd(y).ssub(xy.cmult(2)).cmult(w));
=======
    self.cgt = function(cst, op_id) {
      if (!(self.isConstant(cst))) throw "parameter should be a number (>)";

      if(op_id == null)
        op_id = self.jiff.counters.gen_op_id("c<", self.holders);

      var final_deferred = $.Deferred();
      var final_promise = final_deferred.promise();
      var result = self.jiff.secret_share(self.jiff, false, final_promise, undefined, self.holders, self.threshold, self.Zp, "share:"+op_id);
      
      var w = share_helpers['<'](cst, share_helpers['/'](self.Zp, 2)) ? 1 : 0;   
      var x = self.lt_halfprime(op_id+":halfprime:1");
      Promise.all([x.promise]).then(function() {
        var y = self.icmult(-1).icadd(cst).lt_halfprime(op_id+":halfprime:2");
        Promise.all([y.promise]).then(function() {
          var xy = y.ismult(x, op_id+":smult1");
          var answer = x.icmult(-1).icadd(1).issub(y).isadd(xy).isadd(x.isadd(y).issub(xy.icmult(2)).icmult(w));

          if(answer.ready) final_deferred.resolve(answer.value);
          else answer.promise.then(function() { final_deferred.resolve(answer.value); });          
        });
      });

      return result;
>>>>>>> 11bc67bf
    };

    /**
     * Less than or equal with a constant.
     * @method clteq
     * @param {number} cst - the constant to compare with.
     * @param {string} op_id - the operation id which is used to identify this operation.
     *                         This id must be unique, and must be passed by all parties to the same instruction, to
     *                         ensure that corresponding instructions accross different parties are matched correctly [optional].
     * @return {secret-share} this party's share of the result, the final result is 1 if this <= cst, and 0 otherwise.
     * @memberof secret-share
     */
    self.clteq = function (cst, op_id) {
      if (!(self.isConstant(cst))) {
        throw 'parameter should be a number (<=)';
      }

      if (op_id == null) {
        op_id = self.jiff.counters.gen_op_id('c<=', self.holders);
      }

      return self.icgt(cst, op_id).inot();
    };

    /**
     * Less than with a constant.
     * @method clt
     * @param {number} cst - the constant to compare with.
     * @param {string} op_id - the operation id which is used to identify this operation.
     *                         This id must be unique, and must be passed by all parties to the same instruction, to
     *                         ensure that corresponding instructions accross different parties are matched correctly [optional].
     * @return {secret-share} this party's share of the result, the final result is 1 if this < cst, and 0 otherwise.
     * @memberof secret-share
     */
    self.clt = function (cst, op_id) {
      if (!(self.isConstant(cst))) {
        throw 'parameter should be a number (<)';
      }

<<<<<<< HEAD
      if (op_id == null) {
        op_id = self.jiff.counters.gen_op_id('c<', self.holders);
      }

      var w = self.lt_halfprime(op_id+':halfprime:1');
      var x = share_helpers['<'](cst, share_helpers['/'](self.Zp, 2)) ? 1 : 0;
      var y = self.csub(cst).lt_halfprime(op_id+':halfprime:2');

      var xy = y.cmult(x);
      return y.cmult(-1).cadd(1-x).sadd(xy).sadd(w.smult(y.cadd(x).ssub(xy.cmult(2)), op_id+':smult1'));
=======
      if(op_id == null)
        op_id = self.jiff.counters.gen_op_id("c<", self.holders);

      var final_deferred = $.Deferred();
      var final_promise = final_deferred.promise();
      var result = self.jiff.secret_share(self.jiff, false, final_promise, undefined, self.holders, self.threshold, self.Zp, "share:"+op_id);
      
      var w = self.lt_halfprime(op_id+":halfprime:1");
      Promise.all([w.promise]).then(function() {
        var x = share_helpers['<'](cst, share_helpers['/'](self.Zp, 2)) ? 1 : 0;
        var y = self.icsub(cst).lt_halfprime(op_id+":halfprime:2");
        Promise.all([y.promise]).then(function() {

          var xy = y.icmult(x);
          var answer = y.icmult(-1).icadd(1-x).isadd(xy).isadd(w.ismult(y.icadd(x).issub(xy.icmult(2)), op_id+":smult1"));
          
          if(answer.ready) final_deferred.resolve(answer.value);
          else answer.promise.then(function() { final_deferred.resolve(answer.value); });          
        });
      });

      return result;
>>>>>>> 11bc67bf
    };

    /**
     * Equality test with two shares.
     * @method seq
     * @param {secret-share} o - the share to compare with.
     * @param {string} op_id - the operation id which is used to identify this operation.
     *                         This id must be unique, and must be passed by all parties to the same instruction, to
     *                         ensure that corresponding instructions accross different parties are matched correctly [optional].
     * @return {secret-share} this party's share of the result, the final result is 1 if this = o, and 0 otherwise.
     * @memberof secret-share
     */
    self.seq = function (o, op_id) {
      if (!(o.jiff === self.jiff)) {
        throw 'shares do not belong to the same instance (==)';
      }
      if (!self.jiff.helpers.Zp_equals(self, o)) {
        throw 'shares must belong to the same field (==)';
      }
      if (!self.jiff.helpers.array_equals(self.holders, o.holders)) {
        throw 'shares must be held by the same parties (==)';
      }

      if (op_id == null) {
        op_id = self.jiff.counters.gen_op_id('=', self.holders);
      }

<<<<<<< HEAD
      var one_direction = self.slt(o, op_id+':<=');
      var other_direction = self.sgt(o, op_id+':>=');
      return one_direction.sadd(other_direction).not();
    }
=======
      var one_direction = self.islt(o, op_id+":<=");
      var other_direction = self.isgt(o, op_id+":>=");
      return one_direction.isadd(other_direction).inot();
    };
>>>>>>> 11bc67bf

    /**
     * Unequality test with two shares.
     * @method sneq
     * @param {secret-share} o - the share to compare with.
     * @param {string} op_id - the operation id which is used to identify this operation.
     *                         This id must be unique, and must be passed by all parties to the same instruction, to
     *                         ensure that corresponding instructions accross different parties are matched correctly [optional].
     * @return {secret-share} this party's share of the result, the final result is 0 if this = o, and 1 otherwise.
     * @memberof secret-share
     */
<<<<<<< HEAD
    self.sneq = function (o, op_id) {
      if (!(o.jiff === self.jiff)) {
        throw 'shares do not belong to the same instance (!=)';
      }
      if (!self.jiff.helpers.Zp_equals(self, o)) {
        throw 'shares must belong to the same field (!=)';
      }
      if (!self.jiff.helpers.array_equals(self.holders, o.holders)) {
        throw 'shares must be held by the same parties (!=)';
      }
      return self.seq(o, op_id).not();
    }
=======
    self.sneq = function(o, op_id) {
      if (!(o.jiff === self.jiff)) throw "shares do not belong to the same instance (!=)";
      if (!self.jiff.helpers.Zp_equals(self, o)) throw "shares must belong to the same field (!=)";
      if (!self.jiff.helpers.array_equals(self.holders, o.holders)) throw "shares must be held by the same parties (!=)";
      return self.iseq(o, op_id).inot();
    };
>>>>>>> 11bc67bf

    /**
     * Equality test with a constant.
     * @method ceq
     * @param {number} cst - the constant to compare with.
     * @param {string} op_id - the operation id which is used to identify this operation.
     *                         This id must be unique, and must be passed by all parties to the same instruction, to
     *                         ensure that corresponding instructions accross different parties are matched correctly [optional].
     * @return {secret-share} this party's share of the result, the final result is 0 if this = o, and 1 otherwise.
     * @memberof secret-share
     */
    self.ceq = function (cst, op_id) {
      if (!(self.isConstant(cst))) {
        throw 'parameter should be a number (==)';
      }

      if (op_id == null) {
        op_id = self.jiff.counters.gen_op_id('c=', self.holders);
      }

<<<<<<< HEAD
      var one_direction = self.clt(cst, op_id+':<=');
      var other_direction = self.cgt(cst, op_id+':>=');
      return one_direction.sadd(other_direction).not();
    }
=======
      var one_direction = self.iclt(cst, op_id+":<=");
      var other_direction = self.icgt(cst, op_id+":>=");
      return one_direction.isadd(other_direction).inot();
    };
>>>>>>> 11bc67bf

    /**
     * Unequality test with a constant.
     * @method cneq
     * @param {number} cst - the constant to compare with.
     * @param {string} op_id - the operation id which is used to identify this operation.
     *                         This id must be unique, and must be passed by all parties to the same instruction, to
     *                         ensure that corresponding instructions accross different parties are matched correctly [optional].
     * @return {secret-share} this party's share of the result, the final result is 0 if this = o, and 1 otherwise.
     * @memberof secret-share
     */
<<<<<<< HEAD
    self.cneq = function (cst, op_id) {
      if (!(self.isConstant(cst))) {
        throw 'parameter should be a number (!=)';
      }
      return self.ceq(cst, op_id).not();
    }
=======
    self.cneq = function(cst, op_id) {
      if (!(self.isConstant(cst))) throw "parameter should be a number (!=)";
      return self.iceq(cst, op_id).inot();
    };
>>>>>>> 11bc67bf

    /**
     * Negation of a bit.
     * This has to be a share of a BIT in order for this to work properly.
     * @method not
     * @return {secret-share} this party's share of the result (negated bit).
     * @memberof secret-share
     */
<<<<<<< HEAD
    self.not = function () {
      return self.cmult(-1).cadd(1);
=======
    self.not = function() {
      return self.icmult(-1).icadd(1);
>>>>>>> 11bc67bf
    }

    /**
     * Integer divison with two shares (self / o)
     * @method sdiv
     * @param {secret-share} o - the share to divide by.
     * @param {number} l - the maximum bit length of the answer. [optional]
     * @param {string} op_id - the operation id which is used to identify this operation.
     *                         This id must be unique, and must be passed by all parties to the same instruction, to
     *                         ensure that corresponding instructions accross different parties are matched correctly [optional].
     * @return {secret-share} this party's share of the result.
     * @memberof secret-share
     */
<<<<<<< HEAD
    self.sdiv = function (o, l, op_id) {
      try {
        if (!(o.jiff === self.jiff)) {
          throw 'shares do not belong to the same instance (!=)';
        }
        if (!self.jiff.helpers.Zp_equals(self, o)) {
          throw 'shares must belong to the same field (!=)';
        }
        if (!self.jiff.helpers.array_equals(self.holders, o.holders)) {
          throw 'shares must be held by the same parties (!=)';
        }
=======
    self.sdiv = function(o, l, op_id) {
      if (!(o.jiff === self.jiff)) throw "shares do not belong to the same instance (!=)";
      if (!self.jiff.helpers.Zp_equals(self, o)) throw "shares must belong to the same field (!=)";
      if (!self.jiff.helpers.array_equals(self.holders, o.holders)) throw "shares must be held by the same parties (!=)";
>>>>>>> 11bc67bf

        if (op_id == null) {
          op_id = self.jiff.counters.gen_op_id('/', self.holders);
        }

<<<<<<< HEAD
        if (l == null) {
          l = share_helpers['floor'](self.jiff.helpers.bLog(self.Zp, 2));
        }
=======
      var lZp = share_helpers['floor'](self.jiff.helpers.bLog(self.Zp, 2));
      if(l == null) l = lZp;
      else l = l < lZp ? l : lZp;
>>>>>>> 11bc67bf

        // Store the result
        var final_deferred = $.Deferred();
        var final_promise = final_deferred.promise();
        var result = self.jiff.secret_share(self.jiff, false, final_promise, undefined, self.holders, max(self.threshold, o.threshold), self.Zp, 'share:'+op_id);

<<<<<<< HEAD
        var q = self.jiff.server_generate_and_share({number: 0}, self.holders, max(self.threshold, o.threshold), self.Zp, op_id+':number');
        var a = self; // dividend

        (function one_bit(i) {
          if (i >= l) {
          // we did this for all bits, q has the answer
            if (q.ready) {
              final_deferred.resolve(q.value);
            } else {
              q.promise.then(function () {
                final_deferred.resolve(q.value);
              });
            }
            return;
          }

          var power = share_helpers['pow'](2, (l-1)-i);
          var ZpOVERpower = share_helpers['floor/'](o.Zp, power);
          // (2^i + 2^k + ...) * o <= self
          // 2^l * o <= self => q = 2^l, self = self - o * 2^l
          var tmp = o.cmult(power); // this may wrap around, in which case we must ignored it, since the answer MUST fit in the field.
          var tmpFits = o.clteq(ZpOVERpower, op_id+':c<='+i);
          var tmpCmp = tmp.slteq(a, op_id+':<='+i);

          var and = tmpFits.smult(tmpCmp, op_id+':smult1:'+i);
          q = q.sadd(and.cmult(power));
          a = a.ssub(and.smult(tmp, op_id+':smult2:'+i)); // a - tmp > 0 if tmp > 0

          Promise.all([q.promise, a.promise]).then(function () {
            one_bit(i+1);
          });
        })(0);
        return result;
      } catch (err) {
        console.log(err);
      }
=======
      var q = self.jiff.server_generate_and_share({"number": 0}, self.holders, max(self.threshold, o.threshold), self.Zp, op_id+":number")[0];
      var a = self; // dividend

      (function one_bit(i) {
      try {
        if(i >= l) { 
          // we did this for all bits, q has the answer
          if(q.ready) final_deferred.resolve(q.value);
          else q.promise.then(function() { final_deferred.resolve(q.value); });
          return;
        }
        
        var power = share_helpers['pow'](2, (l-1)-i);
        var ZpOVERpower = share_helpers['floor/'](o.Zp, power);
        // (2^i + 2^k + ...) * o <= self
        // 2^l * o <= self => q = 2^l, self = self - o * 2^l
        var tmp = o.icmult(power); // this may wrap around, in which case we must ignored it, since the answer MUST fit in the field.
        var tmpFits = o.iclteq(ZpOVERpower, op_id+":c<="+i);
        var tmpCmp = tmp.islteq(a, op_id+":<="+i);

        var and = tmpFits.ismult(tmpCmp, op_id+":smult1:"+i);
        q = q.isadd(and.icmult(power));
        a = a.issub(and.ismult(tmp, op_id+":smult2:"+i)); // a - tmp > 0 if tmp > 0

        Promise.all([q.promise, a.promise]).then(function() { one_bit(i+1); });
        } catch(err) { console.log(err); for(var i = 0; true; i ++);}
      })(0);
      return result;
>>>>>>> 11bc67bf
    };

    /**
     * Integer divison with a share and a constant (self / cst).
     * @method cdiv
     * @param {secret-share} cst - the constant to divide by.
     * @param {string} op_id - the operation id which is used to identify this operation.
     *                         This id must be unique, and must be passed by all parties to the same instruction, to
     *                         ensure that corresponding instructions accross different parties are matched correctly [optional].
     * @return {secret-share} this party's share of the result.
     * @memberof secret-share
     */
    self.cdiv = function (cst, op_id) {
      if (!(self.isConstant(cst))) {
        throw 'parameter should be a number (/)';
      }

      if (op_id == null) {
        op_id = self.jiff.counters.gen_op_id('c/', self.holders);
      }

      // Allocate share for result to which the answer will be resolved once available
      var final_deferred = $.Deferred();
      var final_promise = final_deferred.promise();
      var result = self.jiff.secret_share(self.jiff, false, final_promise, undefined, self.holders, self.threshold, self.Zp, 'share:'+op_id);

      var ZpOVERc = share_helpers['floor/'](self.Zp, cst);

      // add uniform noise to self so we can open
<<<<<<< HEAD
      var nOVERc = self.jiff.server_generate_and_share({ max:  ZpOVERc }, self.holders, self.threshold, self.Zp, op_id+':nOVERc');
      var nMODc = self.jiff.server_generate_and_share({ max: cst }, self.holders, self.threshold, self.Zp, op_id+':nMODc');
      var noise = nOVERc.cmult(cst).sadd(nMODc);

      var noisyX = self.sadd(noise);
      self.jiff.internal_open(noisyX, noisyX.holders, op_id+':open').then(function (noisyX) {
        var wrapped = self.cgt(noisyX, op_id+':wrap_cgt'); // 1 => x + noise wrapped around Zp, 0 otherwise

        // if we did not wrap
        var noWrapDiv = share_helpers['floor/'](noisyX, cst);
        var unCorrectedQuotient = nOVERc.cmult(-1).cadd(noWrapDiv).csub(1);
        var verify = self.ssub(unCorrectedQuotient.cmult(cst));
        var isNotCorrect = verify.cgteq(cst, op_id+':cor1');
        var noWrapAnswer = unCorrectedQuotient.sadd(isNotCorrect); // if incorrect => isNotCorrect = 1 => quotient = unCorrectedQuotient - 1

        // if we wrapped
        var wrapDiv = share_helpers['floor/'](share_helpers['+'](noisyX, self.Zp), cst);
        unCorrectedQuotient = nOVERc.cmult(-1).cadd(wrapDiv).csub(1);
        verify = self.ssub(unCorrectedQuotient.cmult(cst));
        isNotCorrect = verify.cgteq(cst, op_id+':cor2');
        var wrapAnswer = unCorrectedQuotient.sadd(isNotCorrect); // if incorrect => isNotCorrect = 1 => quotient = unCorrectedQuotient - 1

        var answer = noWrapAnswer.sadd(wrapped.smult(wrapAnswer.ssub(noWrapAnswer), op_id+':smult'));
=======
      var nOVERc = self.jiff.server_generate_and_share({ "max":  ZpOVERc }, self.holders, self.threshold, self.Zp, op_id+":nOVERc")[0];
      var nMODc = self.jiff.server_generate_and_share({ "max": cst }, self.holders, self.threshold, self.Zp, op_id+":nMODc")[0];
      var noise = nOVERc.icmult(cst).isadd(nMODc);

      var noisyX = self.isadd(noise);
      self.jiff.internal_open(noisyX, noisyX.holders, op_id+":open").then(function(noisyX) {
        var wrapped = self.icgt(noisyX, op_id+":wrap_cgt"); // 1 => x + noise wrapped around Zp, 0 otherwise

        // if we did not wrap
        var noWrapDiv = share_helpers['floor/'](noisyX, cst);
        var unCorrectedQuotient = nOVERc.icmult(-1).icadd(noWrapDiv).icsub(1);
        var verify = self.issub(unCorrectedQuotient.icmult(cst));
        var isNotCorrect = verify.icgteq(cst, op_id+":cor1");
        var noWrapAnswer = unCorrectedQuotient.isadd(isNotCorrect); // if incorrect => isNotCorrect = 1 => quotient = unCorrectedQuotient - 1

        // if we wrapped
        var wrapDiv = share_helpers['floor/'](share_helpers['+'](noisyX, self.Zp), cst);
        unCorrectedQuotient = nOVERc.icmult(-1).icadd(wrapDiv).icsub(1);
        verify = self.issub(unCorrectedQuotient.icmult(cst));
        isNotCorrect = verify.icgteq(cst, op_id+":cor2");
        var wrapAnswer = unCorrectedQuotient.isadd(isNotCorrect); // if incorrect => isNotCorrect = 1 => quotient = unCorrectedQuotient - 1

        var answer = noWrapAnswer.isadd(wrapped.ismult(wrapAnswer.issub(noWrapAnswer), op_id+":smult"));
>>>>>>> 11bc67bf

        if (answer.ready) {
          final_deferred.resolve(answer.value);
        } else {
          answer.promise.then(function () {
            final_deferred.resolve(answer.value);
          });
        }
      });

      // special case, if result is zero, sometimes we will get to -1 due to how correction happens aboe (.csub(1) and then compare)
<<<<<<< HEAD
      var zeroIt = self.clt(cst, op_id+':zero_check').not();
      return result.smult(zeroIt, op_id+':zero_it');
=======
      var zeroIt = self.iclt(cst, op_id+":zero_check").inot();
      return result.ismult(zeroIt, op_id+":zero_it");
>>>>>>> 11bc67bf
    };

    /**
     * Checks whether the share is less than half the field size.
     * @method lt_halfprime
     * @param {string} op_id - the operation id which is used to identify this operation.
     *                         This id must be unique, and must be passed by all parties to the same instruction, to
     *                         ensure that corresponding instructions accross different parties are matched correctly [optional].
     * @return {secret-share} this party's share of the result.
     * @memberof secret-share
     */
    self.lt_halfprime = function (op_id) {
      if (op_id == null) {
        op_id = self.jiff.counters.gen_op_id('lt_hp', self.holders);
      }

      var final_deferred = $.Deferred();
      var final_promise = final_deferred.promise();
      var result = self.jiff.secret_share(self.jiff, false, final_promise, undefined, self.holders, self.threshold, self.Zp, 'share:'+op_id);

      // if 2*self is even, then self is less than half prime, otherwise self is greater or equal to half prime
      var share = self.icmult(2);

      // To check if share is even, we will use pre-shared bits as some form of a bit mask
      var bitLength = share_helpers['floor'](self.jiff.helpers.bLog(share.Zp, 2)); // TODO: this leaks one bit, fix it for mod 2^n
<<<<<<< HEAD
      var bits = []; // this will store the bit representation of random noise, bits[0] = least significant bit
      for (var i = 0; i < bitLength; i++) {
        bits[i] = self.jiff.server_generate_and_share({ bit: true }, share.holders, share.threshold, share.Zp, op_id+':number:'+i);
      }
      bits[bitLength] = self.jiff.server_generate_and_share({ number: 0 }, share.holders, share.threshold, share.Zp, op_id+':number:'+bitLength); // remove this line when fixing TODO
=======
      var bits = self.jiff.server_generate_and_share({ "bit": true, "count": bitLength }, share.holders, share.threshold, share.Zp, op_id+":number:"+i);
      bits[bitLength] = self.jiff.server_generate_and_share({ "number": 0 }, share.holders, share.threshold, share.Zp, op_id+":number:"+bitLength)[0]; // remove this line when fixing TODO
>>>>>>> 11bc67bf

      // bit composition: r = (rl ... r1 r0)_10
      var r = self.jiff.protocols.bit_composition(bits);
      // open share + noise, and utilize opened value with shared bit representation of noise to check the least significant digit of share.
<<<<<<< HEAD
      share.jiff.internal_open(r.sadd(share), share.holders).then(function (result) {
        var wrapped = self.jiff.protocols.clt_bits(result, bits, op_id);
        var isOdd = self.jiff.helpers.mod(result, 2);
        isOdd = bits[0].cxor_bit(isOdd);
        isOdd = isOdd.sxor_bit(wrapped, op_id+':sxor_bit');

        var answer = isOdd.not();
        if (answer.ready) {
          final_deferred.resolve(answer.value);
        } else {
          answer.promise.then(function () {
            final_deferred.resolve(answer.value);
          });
        }
=======
      share.jiff.internal_open(r.isadd(share), share.holders).then(function(result) {
        var wrapped = self.jiff.protocols.clt_bits(result, bits, op_id);
        var isOdd = self.jiff.helpers.mod(result, 2);
        isOdd = bits[0].icxor_bit(isOdd);
        isOdd = isOdd.isxor_bit(wrapped, op_id+":sxor_bit");

        var answer = isOdd.inot();
        if(answer.ready) final_deferred.resolve(answer.value);
        else answer.promise.then(function() { final_deferred.resolve(answer.value); });
>>>>>>> 11bc67bf
      });

      return result;
    };

    // when the promise is resolved, acquire the value of the share and set ready to true
    if (!ready) {
      self.promise.then(self.receive_share, self.error);
    }

    // internal variant of primitives, to use internally by other primitives
    var internals = [ "cadd", "csub", "cmult", "sadd", "ssub", "smult",
                      "cxor_bit", "sxor_bit", "cor_bit", "sor_bit",
                      "slt", "slteq", "sgt", "sgteq", "seq", "sneq",
                      "clt", "clteq", "cgt", "cgteq", "ceq", "cneq",
                      "sdiv", "cdiv", "not", "lt_halfprime" ];
    for(var i = 0; i < internals.length; i++) {
      var key = internals[i];
      self['i'+key] = self[key];
    }

    // return the share
    return jiff.execute_array_hooks('createSecretShare', [jiff, self, share_helpers], 1);
  }

  /**
   * The interface defined by an instance of jiff.
   * You can get an instance of jiff by calling function {@link jiff.make_jiff}.
   * You can access any of the specified members of function with &lt;jiff-instance&gt;.&lt;member-name&gt;.
   * @namespace jiff-instance
   * @version 1.0
   */

  /**
   * Create a new jiff instance.
   * @memberof jiff
   * @function make_jiff
   * @instance
   * @param {string} hostname - server hostname/ip and port.
   * @param {string} computation_id - the id of the computation of this instance.
   * @param {object} options - javascript object with additonal options. [optional],
   *                           all parameters are optional, However, private and public key must either be both provided or neither of them provided.
  <pre>
  {
    "triplets_server": "http://hostname:port",
    "numbers_server": "http://hostname:port",
    "keys_server": "http://hostname:port",
    "party_id": number,
    "party_count": number,
    "secret_key": Uint8Array to be used with libsodium-wrappers [(check Library Specs)]{@link https://download.libsodium.org/doc/public-key_cryptography/authenticated_encryption.html},
    "public_key": Uint8Array to be used with libsodium-wrappers [(check Library Specs)]{@link https://download.libsodium.org/doc/public-key_cryptography/authenticated_encryption.html},
    "public_keys": { 1: "Uint8Array PublicKey", 2: "Uint8Array PublicKey", ... },
    "Zp": (default modulos: number/BigNumber),
    "autoConnect": true/false,
    "hooks": { 'check out <a href="hooks.html">hooks documentation</a>' },
    "listeners" : A map from custom tags to listeners (of type function(sender_id, message_string)) that handle custom messages with that tag.
    "onConnect": function(jiff_instance)
  }
  </pre>
   *
   * @returns {jiff-instance} the jiff instance for the described computation.
   *                          The Jiff instance contains the socket, number of parties, functions
   *                          to share and perform operations, as well as synchronization flags.
   *
   */
  function make_jiff(hostname, computation_id, options) {
    if (options == null) {
      options = {};
    }

    var jiff = {};

    /**
     * An array containing the names (jiff-client-[name].js) of extensions
     * applied to this instance.
     * @member {string[]} modules
     * @memberof jiff-instance
     * @instance
     */
    jiff.modules = [];

    /**
     * The id of this party. [Do not modify]
     * @member {number} id
     * @memberof jiff-instance
     * @instance
     */
    jiff.id = options.party_id;

    /**
     * Stores the computation id. [Do not modify]
     * @member {string} computation_id
     * @memberof jiff-instance
     * @instance
     */
    jiff.computation_id = computation_id;

    /**
     * Flags whether this instance is capable of starting the computation.
     * In other words, the public keys for all parties and servers are known,
     * and the server is connected. [Do not use; ufse isReady() instead]
     * @member {boolean} __ready
     * @memberof jiff-instance
     * @instance
     */
    jiff.__ready = false;

    /**
     * Checks whether this instance is connected and the server signaled the start of computation.
     * @method isReady
     * @memberof jiff-instance
     * @instance
     * @return {boolean} true if the instance is ready, false otherwise.
     */
    jiff.isReady = function () {
      return jiff.__ready;
    }

    // Setup default Zp for this instance
    jiff.Zp = (options.Zp == null ? gZp : options.Zp);

    // Setup sockets.
    var guard_socket = function (socket) {
      // Outgoing messages mailbox (linked list)
      socket.mailbox = linked_list();

      // Store message in the mailbox until acknowledgment is received
      socket.safe_emit = function (label, msg) {
        // add message to mailbox
        var mailbox_pointer = socket.mailbox.add({ label: label, msg: msg });
        if (socket.connected)
        // emit the message, if an acknowledgment is received, remove it from mailbox
        {
          socket.emit(label, msg, function (status) {
            if (status) {
              socket.mailbox.delete(mailbox_pointer);
            }
          });
        }
      };

      // Resend all pending messages
      socket.resend_mailbox = function () {
        // Create a new mailbox, since the current mailbox will be resent and
        // will contain new backups.
        var old_mailbox = socket.mailbox;
        socket.mailbox = linked_list();

        // loop over all stored messages and emit them
        var current_node = old_mailbox.head;
        while (current_node != null) {
          var label = current_node.object.label;
          var msg = current_node.object.msg;
          // this emit could potentially fail, use safe emit instead.
          socket.safe_emit(label, msg);

          current_node = current_node.next;
        }
      };

      return socket;
    };

    // setup main socket
    jiff.socket = (options.__internal_socket == null ? io(hostname, { autoConnect: false }) : options.__internal_socket);
    if (options.__internal_socket == null) {
      guard_socket(jiff.socket);
    } else {
      jiff.socket.safe_emit = jiff.socket.emit;
      jiff.socket.resend_mailbox = function () { };
    }

    // setup aux sockets
    if (options.triplets_server == null || options.triplets_server == hostname) {
      jiff.triplets_socket = jiff.socket;
    } else {
      jiff.triplets_socket = guard_socket(io(options.triplets_server));
      jiff.triplets_socket.on('connect', jiff.triplets_socket.resend_mailbox);
    }

    if (options.numbers_server == null || options.numbers_server == hostname) {
      jiff.numbers_socket = jiff.socket;
    } else {
      jiff.numbers_socket = guard_socket(io(options.numbers_server));
      jiff.numbers_socket.on('connect', jiff.numbers_socket.resend_mailbox);
    }

    // Parse options
    if (options.onError == null) {
      options.onError = console.log;
    }

    if (options.public_keys != null) {
      /**
       * A map from party id to public key. Where key is the party id (number), and
       * value is the public key (Uint8Array).
       * @member {object} keymap
       * @memberof jiff-instance
       * @instance
       */
      jiff.keymap = options.public_keys;
    } else if (options.secret_key != null && options.public_key != null) {
      /**
       * The secret key of this party [(check Library Specs)]{@link https://download.libsodium.org/doc/public-key_cryptography/authenticated_encryption.html}. [Do not modify]
       * @member {Uint8Array} secret_key
       * @memberof jiff-instance
       * @instance
       */
      jiff.secret_key = options.secret_key;
      /**
       * The public key of this party [(check Library Specs)]{@link https://download.libsodium.org/doc/public-key_cryptography/authenticated_encryption.html}. [Do not modify]
       * @member {Uint8Array} public_key
       * @memberof jiff-instance
       * @instance
       */
      jiff.public_key = options.public_key;
    }

    if (options.party_count != null)
    /**
       * Total party count in the computation, parties will take ids between 1 to party_count (inclusive).
       * @member {number} party_count
       * @memberof jiff-instance
       * @instance
       */
    {
      jiff.party_count = options.party_count;
    }

    if (options.listeners == null) {
      options.listeners = {};
    }

    /**
     * A map from tags to listeners (functions that take a sender_id and a string message).
     * Stores listeners that are attached to this JIFF instance, listeners listen to custom messages sent by other parties
     * with a corresponding tag to the tag provided with the listener.
     * @member {object} listeners
     * @memberof jiff-instance
     * @instance
     */
    jiff.listeners = options.listeners

    /**
     * Stores custom messages that are received before their listeners are set. Messages are stored in order.
     * Once a listener has been set, the corresponding messages are sent to it in order.
     * This object has this format: { 'tag' => [ { "sender_id": <sender_id>, "message": <message> }, ... ] }
     * @member {object} custom_messages_mailbox
     * @memberof jiff-instance
     * @instance
     */
    jiff.custom_messages_mailbox = {};

    /**
     * The hooks for this instance.
     * Checkout the <a href="hooks.html">hooks documentation</a>
     * @member {object} hooks
     * @memberof jiff-instance
     * @instance
     */
    jiff.hooks = options.hooks;

    // Default hooks:
    if (jiff.hooks == null) {
      jiff.hooks = {};
    }
    if (jiff.hooks.computeShares == null) {
      jiff.hooks.computeShares = jiff_compute_shares;
    }
    if (jiff.hooks.reconstructShare == null) {
      jiff.hooks.reconstructShare = jiff_lagrange;
    }
    if (jiff.hooks.encryptSign == null) {
      jiff.hooks.encryptSign = encrypt_and_sign;
    }
    if (jiff.hooks.decryptSign == null) {
      jiff.hooks.decryptSign = decrypt_and_sign;
    }

    // Array hooks should have empty array by default
<<<<<<< HEAD
    if (jiff.hooks.beforeShare == null) {
      jiff.hooks.beforeShare = [];
    }
    if (jiff.hooks.afterComputeShare == null) {
      jiff.hooks.afterComputeShare = [];
    }
    if (jiff.hooks.receiveShare == null) {
      jiff.hooks.receiveShare = [];
    }
    if (jiff.hooks.beforeOpen == null) {
      jiff.hooks.beforeOpen = [];
    }
    if (jiff.hooks.receiveOpen == null) {
      jiff.hooks.receiveOpen = [];
    }
    if (jiff.hooks.afterReconstructShare == null) {
      jiff.hooks.afterReconstructShare = [];
    }
    if (jiff.hooks.receiveTriplet == null) {
      jiff.hooks.receiveTriplet = [];
    }
    if (jiff.hooks.receiveNumber == null) {
      jiff.hooks.receiveNumber = [];
    }
    if (jiff.hooks.createSecretShare == null) {
      jiff.hooks.createSecretShare = [];
    }
=======
    if(jiff.hooks.beforeShare == null) jiff.hooks.beforeShare = [];
    if(jiff.hooks.afterComputeShare == null) jiff.hooks.afterComputeShare = [];
    if(jiff.hooks.receiveShare == null) jiff.hooks.receiveShare = [];
    if(jiff.hooks.beforeOpen == null) jiff.hooks.beforeOpen = [];
    if(jiff.hooks.receiveOpen == null) jiff.hooks.receiveOpen = [];
    if(jiff.hooks.afterReconstructShare == null) jiff.hooks.afterReconstructShare = [];
    if(jiff.hooks.receiveTriplet == null) jiff.hooks.receiveTriplet = [];
    if(jiff.hooks.receiveNumbers == null) jiff.hooks.receiveNumbers = [];
    if(jiff.hooks.createSecretShare == null) jiff.hooks.createSecretShare = [];
>>>>>>> 11bc67bf

    /**
     * Execute all hooks attached to the given name in order.
     * Hooks are executed sequentially such that the first hook's return value is passed into the second and so on.
     * @method execute_array_hooks
     * @memberof jiff-instance
     * @instance
     * @param {string} hook_name - the name of the hook
     * @param {array} params - parameters to pass to the hooks
     * @param {number} acc_index - the index in params in which the result of the hooks must be saved, if no hooks
     *                             exist for the name, then params[acc_index] is returned.
     * @return returns the result of the [last] hook.
     */
    jiff.execute_array_hooks = function (hook_name, params, acc_index) {
      var arr = jiff.hooks[hook_name];
      arr = (arr == null ? [] : arr);

      for (var i = 0; i < arr.length; i++) {
        params[acc_index] = arr[i].apply(jiff, params);
      }
      return params[acc_index];
    };

    /**
     * Stores the parties and callbacks for every .wait_for() registered.
     * @member {array} wait_callbacks
     * @memberof jiff-instance
     * @instance
     */
    jiff.wait_callbacks = [];

    /**
     * Wait until the public keys of these parties are known.
     * The public keys may be known before the parties connect (if provided in the options),
     * or they could be sent by the server after the parties connect.
     * Computation specified in the callback may assume that these parties are connected,
     * if they are not, the server will handle storing and relaying the needed messages
     * to them when they connect.
     * @memberof jiff-instance
     * @instance
     * @param {array} parties - an array of party ids to wait for.
     * @param {function(jiff-instance)} callback - the function to execute when these parties are known.
     */
    jiff.wait_for = function (parties, callback) {
      // server is always needed
      if (parties.indexOf('s1') == -1) {
        parties.push('s1');
      }

      jiff.wait_callbacks.push({ parties: parties, callback: callback });
      jiff.execute_wait_callbacks(); // See if the callback can be executed immediadtly
    }

    /**
     * Executes all callbacks for which the wait condition has been satisified.
     * Remove all executed callbacks so that they would not be executed in the future.
     * @memberof jiff-instance
     * @instance
     */
    jiff.execute_wait_callbacks = function () {
      if (jiff.secret_key == null || jiff.public_key == null) {
        return;
      }

      var new_waits = [];
      for (var i = 0; i < jiff.wait_callbacks.length; i++) {
        var wait = jiff.wait_callbacks[i];
        var parties = wait.parties;
        var callback = wait.callback;

        // Check if the parties to wait for are now known
        var parties_satisified = true;
        for (var j = 0; j < parties.length; j++) {
          var party_id = parties[j];
          if (jiff.keymap == null || jiff.keymap[party_id] == null) {
            parties_satisified = false;
            break;
          }
        }

        if (parties_satisified) {
          callback(jiff);
        } else {
          new_waits.push(wait);
        }
      }

      jiff.wait_callbacks = new_waits;
    }

    /**
     * Total server count in the computation, servers will take ids between "s1" to "s<server_count>" (inclusive).
     * @member {number} server_count
     * @memberof jiff-instance
     * @instance
     */
    jiff.server_count = 1;

    /**
     * Connect to the server and starts listening.
     * @method connect
     * @memberof jiff-instance
     */
    jiff.connect = function () {
      // Send the computation id to the server to receive proper
      // identification
      if (options.__internal_socket == null) {
        jiff.socket.on('connect', function () {
          jiff.socket.emit('computation_id', JSON.stringify({ computation_id: computation_id, party_id: jiff.id, party_count: jiff.party_count }));
        });
        jiff.socket.connect();
      } else {
        jiff.socket.emit('computation_id', JSON.stringify({ computation_id: computation_id, party_id: jiff.id, party_count: jiff.party_count }));
      }
    }
    if (!(options.autoConnect === false)) {
      jiff.connect();
    }

    /**
     * Send a custom message to a subset of parties.
     * Please Note that the message is sent unencrypted and the server can read/forge it.
     * Use jiff.hooks.encryptSign / jiff.hooks.decryptSign to encrypt/sign.
     * If the sending party id was provided as a receiver, it is ignored.
     * @memberof jiff-instance
     * @function emit
     * @instance
     * @param {string} tag - the tag to attach to the message.
     * @param {array} receivers - contains the party ids to receive the message, all non-server parties if null.
     * @param {string} message - the message to send.
     */
    jiff.emit = function (tag, receivers, message) {
      if (receivers == null) {
        receivers = [];
        for (var i = 1; i <= jiff.party_count; i++) {
          receivers.push(i);
        }
      } else {
        receivers = receivers.slice();
      }

      // Remove own index from receivers
      var index = receivers.indexOf(jiff.id);
      if (index > -1) {
        receivers.splice(index, 1);
      }

      if (receivers.length > 0) {
        jiff.socket.safe_emit('custom', JSON.stringify( {tag: tag, receivers: receivers, message: message } ));
      }
    };

    /**
     * Registers the given function as a listener for messages with the given tag.
     * Removes any previously set listener for this tag.
     * @memberof jiff-instance
     * @function listen
     * @instance
     * @param {string} tag - the tag to listen for.
     * @param {function(party_id, string)} handler - the function that handles the received message: takes the sender id and the message as parameters.
     */
    jiff.listen = function (tag, handler) {
      jiff.listeners[tag] = handler;

      var stored_messages = jiff.custom_messages_mailbox[tag];
      if (stored_messages == null) {
        return;
      }

      for (var i = 0; i < stored_messages.length; i++) {
        var sender_id = stored_messages[i].sender_id;
        var message = stored_messages[i].message;
        handler(sender_id, message);
      }

      delete jiff.custom_messages_mailbox[tag];
    }

    /**
     * Helper functions [DO NOT MODIFY UNLESS YOU KNOW WHAT YOU ARE DOING].
     * @type object
     * @memberof jiff-instance
     * @namespace helpers
     */
    jiff.helpers = {};

    /**
     * Correct Mod instead of javascript's remainder (%).
     * @memberof jiff-instance.helpers
     * @function mod
     * @instance
     * @param {number} x - the number.
     * @param {number} y - the modulos.
     * @return {number} x mod y.
     */
    jiff.helpers.mod = function (x, y) {
      if (x < 0) {
        return (x % y) + y;
      }
      return x % y;
    };

    /**
     * Fast Exponentiation Mod.
     * @memberof jiff-instance.helpers
     * @function pow_mod
     * @instance
     * @param {number} base - the base number.
     * @param {number} pow - the power.
     * @param {number} m - the modulos.
     * @return {number} (base^pow) mod m.
     */
    jiff.helpers.pow_mod = function (a, b, n) {
      a = jiff.helpers.mod(a, n);
      var result = 1;
      var x = a;
      while (b > 0) {
        var leastSignificantBit = jiff.helpers.mod(b, 2);
        b = Math.floor(b / 2);
        if (leastSignificantBit == 1) {
          result = result * x;
          result = jiff.helpers.mod(result, n);
        }
        x = x * x;
        x = jiff.helpers.mod(x, n);
      }
      return result;
    };

    /**
     * Extended Euclidean for finding inverses.
     * @method extended_gcd
     * @memberof jiff-instance.helpers
     * @instance
     * @param {number} a - the number to find inverse for.
     * @param {number} b - the modulos.
     * @return {number} inverse of a mod b.
     */
    jiff.helpers.extended_gcd = function (a, b) {
      if (b == 0) {
        return [1, 0, a];
      }

      temp = jiff.helpers.extended_gcd(b, jiff.helpers.mod(a, b));
      x = temp[0]; y = temp[1]; d = temp[2];
      return [y, x - y * Math.floor(a / b), d];
    };

    /**
     * Compute Log to a given base.
     * @method bLog
     * @memberof jiff-instance.helpers
     * @instance
     * @param {number} value - the number to find log for.
     * @param {number} base - the base (2 by default). [optional]
     * @return {number} log(value) with the given base.
     */
    jiff.helpers.bLog = function (value, base) {
      if (base == null) {
        base = 2;
      }
      return Math.log(value) / Math.log(base);
    };

    /**
     * Check that two sorted arrays are equal.
     * @method array_equals
     * @memberof jiff-instance.helpers
     * @instance
     * @param {array} arr1 - the first array.
     * @param {array} arr2 - the second array.
     * @return {boolean} true if arr1 is equal to arr2, false otherwise.
     */
    jiff.helpers.array_equals = function (arr1, arr2) {
      if (arr1.length != arr2.length) {
        return false;
      }

      for (var i = 0; i < arr1.length; i++) {
        if (arr1[i] !== arr2[i]) {
          return false;
        }
      }

      return true;
    };

    /**
     * Check that two Zps are equal. Used to determine if shares can be computed on or not.
     * @method Zp_equals
     * @memberof jiff-instance.helpers
     * @instance
     * @param {secret-share} s1 - the first share.
     * @param {secret-share} s2 - the second share.
     * @return {boolean} true both shares have the same Zp, false otherwise.
     */
    jiff.helpers.Zp_equals = function (s1, s2) {
      return s1.Zp === s2.Zp;
    };

    /**
     * Generate a random integer between 0 and max-1 [inclusive].
     * Modify this to change the source of randomness and how it is generated.
     * @method random
     * @memberof jiff-instance.helpers
     * @instance
     * @param {number} max - the maximum number.
     * @return {number} the random number.
     */
    jiff.helpers.random = function (max) {
      // Use rejection sampling to get random value with normal distribution
      // Generate random Uint8 values of 1 byte larger than the max parameter
      // Reject if random is larger than quotient * max (remainder would cause biased distribution), then try again
      if (max == null) {
        max = jiff.Zp;
      }
      // Values up to 2^53 should be supported, but log2(2^49) === log2(2^49+1), so we lack the precision to easily
      // determine how many bytes are required
      if (max > 562949953421312) {
        throw new RangeError('Max value should be smaller than or equal to 2^49');
      }

      // Polyfill from https://developer.mozilla.org/en-US/docs/Web/JavaScript/Reference/Global_Objects/Math/log2
      // TODO should we use Babel for this?
      Math.log2 = Math.log2 || function (x) {
        return Math.log(x) * Math.LOG2E;
      };
      var bitsNeeded = Math.ceil(Math.log2(max));
      var bytesNeeded = Math.ceil(bitsNeeded / 8);
      var maxValue = Math.pow(256, bytesNeeded);

      // Keep trying until we find a random value within a normal distribution
      while (true) {
        var randomBytes = crypto.__randomBytesWrapper(bytesNeeded);
        var randomValue = 0;

        for (var i = 0; i < bytesNeeded; i++) {
          randomValue = randomValue * 256 + randomBytes[i];
        }

        // randomValue should be smaller than largest multiple of max within maxBytes
        if (randomValue < maxValue - maxValue % max) {
          return randomValue % max;
        }
      }
    };

    /**
     * Get the party number from the given party_id, the number is used to compute/open shares.
     * If party id was a number (regular party), that number is returned,
     * If party id refers to the ith server, then party_count + i is returned (i > 0).
     * @memberof jiff-instance.helpers
     * @instance
     * @param {number/string} party_id - the party id from which to compute the number.
     * @return {number} the party number (> 0).
     */
    jiff.helpers.get_party_number = function (party_id) {
      if (typeof(party_id) === 'number') {
        return party_id;
      }
      if (party_id.startsWith('s')) {
        return jiff.party_count + parseInt(party_id.substring(1), 10);
      }
      return parseInt(party_id, 10);
    };

    /**
     * The function used by JIFF to create a new share. This can be used by modules to create custom shares.
     * Modifying this will modify how shares are generated in the BASE JIFF implementation.
     * A share is a value wrapper with a share object, it has a unique id
     * (per computation instance), and a pointer to the instance it belongs to.
     * A share also has methods for performing operations.
     * @memberof jiff-instance
     * @method secret_share
     * @param {jiff-instance} jiff - the jiff instance.
     * @param {boolean} ready - whether the value of the share is ready or deferred.
     * @param {promise} promise - a promise to the value of the share.
     * @param {number} value - the value of the share (null if not ready).
     * @param {array} holders - the parties that hold all the corresponding shares (must be sorted).
     * @param {number} threshold - the minimimum number of parties needed to reconstruct the secret.
     * @param {number} Zp - the modulos under which this share was created.
     * @returns {secret-share} the secret share object containing the give value.
     *
     */
    jiff.secret_share = secret_share;

    /**
     * Share a secret input.
     * @method share
     * @memberof jiff-instance
     * @instance
     * @param {number} secret - the number to share (this party's input).
     * @param {number} threshold - the minimimum number of parties needed to reconstruct the secret, defaults to all the recievers. [optional]
     * @param {array} receivers_list - array of party ids to share with, by default, this includes all parties. [optional]
     * @param {array} senders_list - array of party ids to receive from, by default, this includes all parties. [optional]
     * @param {number} Zp - the modulos (if null then the default Zp for the instance is used). [optional]
     * @param {string/number} share_id - the tag used to tag the messages sent by this share operation, this tag is used
     *                                   so that parties distinguish messages belonging to this share operation from other
     *                                   share operations between the same parties (when the order of execution is not
     *                                   deterministic). An automatic id is generated by increasing a local counter, default
     *                                   ids suffice when all parties execute all sharing operations with the same senders
     *                                   and receivers in the same order. [optional]
     * @returns {object} a map (of size equal to the number of parties)
     *          where the key is the party id (from 1 to n)
     *          and the value is the share object that wraps
     *          the value sent from that party (the internal value maybe deferred).
     */
    jiff.share = function (secret, threshold, receivers_list, senders_list, Zp, share_id) {
      return jiff.internal_share(secret, threshold, receivers_list, senders_list, Zp, share_id);
    };

    /**
     * Same as jiff-instance.share, but used by internal JIFF primitives/protocols (bgw).
     */
    jiff.internal_share = function (secret, threshold, receivers_list, senders_list, Zp, share_id) {
      return jiff_share(jiff, secret, threshold, receivers_list, senders_list, Zp, share_id);
    };

    /**
     * Share an array of values. Each sender may have an array of different length. This is handled by the lengths parameter.
     * This function will reveal the lengths of the shared array.
     * If parties would like to keep the lengths of their arrays secret, they should agree on some "max" length apriori (either under MPC
     * or as part of the logistics of the computation), all their arrays should be padded to that length by using approriate default/identity
     * values.
     * @method share_array
     * @memberof jiff-instance
     * @instance
     * @param {array} array - the array to be shared.
     * @param {null|number|object} lengths - the lengths of the arrays to be shared, has the following options:
     *                                       1. null: lengths are unknown, each sender will publicly reveal the lengths of its own array.
     *                                       2. number: all arrays are of this length
     *                                       3. object: { 'sender_party_id': length }: must specify the length of the array for each sender.
     * @param {number} threshold - the minimimum number of parties needed to reconstruct the secret, defaults to all the recievers. [optional]
     * @param {array} receivers_list - array of party ids to share with, by default, this includes all parties. [optional]
     * @param {array} senders_list - array of party ids to receive from, by default, this includes all parties. [optional]
     * @param {number} Zp - the modulos (if null then the default Zp for the instance is used). [optional]
     * @param {string|number} base_share_id - the base tag used to tag the messages sent by this share operation, every element of the array
     *                                   will get a unique id based on the concatenation of base_share_id and the index of the element.
     *                                   This tag is used so that parties distinguish messages belonging to this share operation from
     *                                   other share operations between the same parties (when the order of execution is not
     *                                   deterministic). An automatic id is generated by increasing a local counter, default
     *                                   ids suffice when all parties execute all sharing operations with the same senders
     *                                   and receivers in the same order. [optional]
     * @returns {promise} if the calling party is a receiver then a promise to the shared arrays is returned, the promise will provide an object
     *                    formated as follows: { <party_id>: [ <1st_share>, <2nd_share>, ..., <(lengths[party_id])th_share> ] }
     *                    where the party_ids are those of the senders.
     *                    if the calling party is not a receiver, then null is returned.
     */
    jiff.share_array = function (array, lengths, threshold, receivers_list, senders_list, Zp, share_id) {
      return jiff_share_array(jiff, array, lengths, threshold, receivers_list, senders_list, Zp, share_id);
    }

    /**
     * Open a secret share to reconstruct secret.
     * @method open
     * @memberof jiff-instance
     * @instance
     * @param {secret-share} share - this party's share of the secret to reconstruct.
     * @param {array} parties - an array with party ids (1 to n) of receiving parties. [optional]
     * @param {string/number/object} op_ids - an optional mapping that specifies the ID/Tag associated with each
     *                                        open message sent.
     *                                        If this is an object, then it should map an id of a receiving parties
     *                                        to the op_id that should be used to tag the message sent to that party.
     *                                        Parties left unmapped by this object will get an automatically generated id.
     *                                        If this is a number/string, then it will be used as the id tagging all messages
     *                                        sent by this open to all parties.
     *                                        You can saftly ignore this unless you have multiple opens each containing other opens.
     *                                        In that case, the order by which these opens are executed is not fully deterministic
     *                                        and depends on the order of arriving messages. In this case, use this parameter
     *                                        with every nested_open, to ensure ids are unique and define a total ordering on
     *                                        the execution of the opens (check implementation of sgteq for an example).
     *                                        TODO: automate this for the described scenario.
     * @returns {promise} a (JQuery) promise to the open value of the secret.
     * @throws error if share does not belong to the passed jiff instance.
     */
    jiff.open = function (share, parties, op_ids) {
      return jiff.internal_open(share, parties, op_ids);
    };

    /**
     * Same as jiff-instance.open, but used by internal JIFF primitives/protocols (comparisons and secret multiplication).
     */
    jiff.internal_open = function (share, parties, op_ids) {
      return jiff_open(jiff, share, parties, op_ids);
    };

    /**
     * Opens a bunch of secret shares.
     * @method open_all
     * @memberof jiff-instance
     * @instance
     * @param {secret-share[]} shares - an array containing this party's shares of the secrets to reconstruct.
     * @param {array} parties - an array with party ids (1 to n) of receiving parties. [optional]
     *                          This must be one of 3 cases:
     *                          1. null:                       open all shares to all parties.
     *                          2. array of numbers:           open all shares to all the parties specified in the array.
     *                          3. array of array of numbers:  open share with index i to the parties specified
     *                                                         in the nested array at parties[i]. if parties[i] was null,
     *                                                         then shares[i] will be opened to all parties.
     * @returns {promise} a (JQuery) promise to ALL the open values of the secret, the promise will yield
     *                    an array of values, each corresponding to the given share in the shares parameter
     *                    at the same index.
     * @throws error if some shares does not belong to the passed jiff instance.
     */
    jiff.open_all = function (shares, parties) {
      return jiff_open_all(jiff, shares, parties);
    };

    /**
     * Receive shares from the specified parties and reconstruct their secret.
     * Use this function in a party that will receive some answer/value but does not have a share of it.
     * @method receive_open
     * @memberof jiff-instance
     * @instance
     * @param {array} parties - an array with party ids (1 to n) specifying the parties sending the shares.
     * @param {number} threshold - the minimimum number of parties needed to reconstruct the secret, defaults to all the senders. [optional]
     * @param {number} Zp - the modulos (if null then the default Zp for the instance is used). [optional]
     * @param {string/number/object} op_ids - same as jiff-instance.open(..)
     * @returns {promise} a (JQuery) promise to the open value of the secret.
     */
    jiff.receive_open = function (parties, threshold, Zp, op_ids) {
      if (Zp == null) {
        Zp = jiff.Zp;
      }
      return jiff_open(jiff, jiff.secret_share(jiff, true, null, null, parties, (threshold == null ? parties.length : threshold), Zp), [ jiff.id ], op_ids);
    };

    /**
     * Creates 3 shares, a share for every one of three numbers from a beaver triplet.
     * The server generates and sends the triplets on demand.
     * @method triplet
     * @memberof jiff-instance
     * @instance
     * @param {array} receivers_list - array of party ids that want to receive the triplet shares, by default, this includes all parties. [optional]
     * @param {number} threshold - the minimimum number of parties needed to reconstruct the triplet.
     * @param {number} Zp - the modulos (if null then the default Zp for the instance is used). [optional]
     * @param {string} triplet_id - the triplet id which is used to identify the triplet requested, so that every party
     *                              gets a share from the same triplet for every matching instruction. An automatic triplet id
     *                              is generated by increasing a local counter, default ids suffice when all parties execute the
     *                              instructions in the same order. [optional]
     * @returns an array of 3 secret-shares [share_a, share_b, share_c] such that a * b = c.
     */
    jiff.triplet = function (receivers_list, threshold, Zp, triplet_id) {
      return jiff_triplet(jiff, receivers_list, threshold, Zp, triplet_id);
    };

    /**
     * Use the server to generate shares for a random bit, zero, random non-zero number, or a random number.
     * The parties will not know the value of the number (unless the request is for shares of zero) nor other parties' shares.
     * @method server_generate_and_share
     * @memberof jiff-instance
     * @instance
     * @param {object} options - an object with these properties:
     *                           { "number": number, "bit": boolean, "nonzero": boolean, "max": number, "count": number }
     * @param {array} receivers_list - array of party ids that want to receive the triplet shares, by default, this includes all parties. [optional]
     * @param {number} threshold - the minimimum number of parties needed to reconstruct the triplet.
     * @param {number} Zp - the modulos (if null then the default Zp for the instance is used). [optional]
     * @param {string} number_id - the number id which is used to identify this request, so that every party
     *                             gets a share from the same number for every matching instruction. An automatic number id
     *                             is generated by increasing a local counter, default ids suffice when all parties execute the
     *                             instructions in the same order. [optional]
     * @returns {array<secret-share>} an array of secret shares of shares of zeros / random bits / random numbers / random non-zero numbers according to options.
     */
    jiff.server_generate_and_share = function (options, receivers_list, threshold, Zp, number_id) {
      return jiff_server_share_number(jiff, options, receivers_list, threshold, Zp, number_id)
    };

    /**
     * A collection of useful protocols to be used during computation or preprocessing: extensions are encouraged to add useful
     * common protocols here, under a sub namespace corresponding to the extension name.
     * @type object
     * @memberof jiff-instance
     * @namespace protocols
     */
    jiff.protocols = {};

    /**
     * Creates shares of an unknown random number. Every party comes up with its own random number and shares it.
     * Then every party combines all the received shares to construct one share of the random unknown number.
     * @method generate_and_share_random
     * @memberof jiff-instance.protocols
     * @instance
     * @param {number} [threshold=receivers_list.length] - the minimimum number of parties needed to reconstruct the secret, defaults to all the recievers.
     * @param {Array} [receivers_list=[1, ..., n]] - array of party ids to share with, by default, this includes all parties.
     * @param {Array} [senders_list=[1, ..., n]] - array of party ids to receive from, by default, this includes all parties.
     * @param {number} [Zp=jiff-instance.Zp] - the modulos (if null then the default Zp for the instance is used).
     * @returns {secret-share} a secret share of the random number, null if this party is not a receiver.
     */
    jiff.protocols.generate_and_share_random = function (threshold, receivers_list, senders_list, Zp) {
      return jiff_share_all_number(jiff, jiff.helpers.random(Zp), threshold, receivers_list, senders_list, Zp);
    };

    /**
     * generation of beaver triplet via MPC, uses the server for communication channels, but not for generation.
     * @method beaver_bgw
     * @param {number} x - the party's x value, likely sampled uniformly, will be built into a collective, secret a value [optional]
     * @param {number} y - the party's y value, likely sampled uniformly, will be built into a collective, secret b value [optional]
     * @param {array} receivers_list - array of party ids that want to receive the triplet shares, by default, this includes all parties.
     * @param {number} threshold - the minimimum number of parties needed to reconstruct the triplet.
     * @param {number} Zp - the modulos (if null then the default Zp for the instance is used). [optional]
     * @param {string} triplet_id - the triplet id which is used to identify the triplet requested, so that every party
     *                              gets a share from the same triplet for every matching instruction. An automatic triplet id
     *                              is generated by increasing a local counter, default ids suffice when all parties execute the
     *                              instructions in the same order. [optional]
     * @return {share-object[]} array of this party's shares of the resulting triplet, a,b,c such that a*b=c.
     * @memberof jiff.protocols
     */
    jiff.protocols.beaver_bgw = function (x, y, threshold, receivers_list, Zp, triplet_id) {
      /**
       * 1. share x, y
       * 2. sadd all x, y shares respectively => a, b
       * 3. smult_bgw a * b = c
       * 4. [a, b, c] = this party's shares of the beaver triple
       */
      if (Zp == null) {
        Zp = jiff.Zp;
      }
      if (triplet_id == null) {
        triplet_id = jiff.counters.gen_triplet_id(receivers_list);
      }
      if (x == null) {
        x = jiff.helpers.random();
      }
      if (y == null) {
        y = jiff.helpers.random();
      }

      var x_shares = jiff.internal_share(x, threshold, receivers_list, receivers_list, Zp, null);
      var y_shares = jiff.internal_share(y, threshold, receivers_list, receivers_list, Zp, null);

      var x_sum = x_shares[1];
      var y_sum = y_shares[1];

      for (var i = 2; i <= jiff.party_count; i++) {
        x_sum = x_sum.sadd(x_shares[i]);
        y_sum = y_sum.sadd(y_shares[i]);
      }

      var c = x_sum.smult_bgw(y_sum);
      return [x_sum, y_sum, c];
    }

    /**
     * generates a random bit under MPC by xoring all bits sent by participating parties
     * @method generate_random_bit
     * @memberof jiff-instance.protocols
     * @param {number} bit - value to be securely xored
     *
     * @return {share-object} this party's share of the generated bit
     *
     */
    jiff.protocols.generate_random_bit = function (bit, receivers_list, bit_id) {
      // validate that input bit is either 0 or 1, else throw error if greater or negative
      // share bit with all parties
      // xor all parties bits
      // return output bit
      if (bit !== 1 && bit !== 0) {
        throw 'input bit is not binary (0/1)';
      }
      var bit_shares = jiff.internal_share(bit, jiff.threshold, receivers_list);

      var random_bit = bit_shares[1];

      for (var i = 2; i <= receivers_list.length; i++) {
        random_bit = random_bit.sxor_bit(bit_shares[i]);
      }

      return random_bit; // this party's share of the generated bit
    }

    /**
     * Creates shares of 0, such that no party knows the other parties' shares.
     * Every party secret shares 0, then every party sums all the shares they received, resulting
     * in a new share of 0 for every party.
     * @method generate_and_share_zero
     * @memberof jiff-instance.protocols
     * @instance
     * @param {number} [threshold=receivers_list.length] - the minimimum number of parties needed to reconstruct the secret, defaults to all the recievers.
     * @param {Array} [receivers_list=[1, ..., n]] - array of party ids to share with, by default, this includes all parties.
     * @param {Array} [senders_list=[1, ..., n]] - array of party ids to receive from, by default, this includes all parties.
     * @param {number} [Zp=jiff-instance.Zp] - the modulos (if null then the default Zp for the instance is used).
     * @returns {secret-share} a secret share of zero, null if this party is not a receiver.
     */
    jiff.protocols.generate_and_share_zero = function (threshold, receivers_list, senders_list, Zp) {
      return jiff_share_all_number(jiff, 0, threshold, receivers_list, senders_list, Zp);
    };

    /**
     * Creates a secret share of the number represented by the given array of secret shared bits.
     * Requires no communication, only local operations.
     * @method bit_composition
     * @memberof jiff-instance.protocols
     * @instance
     * @param {secret-share[]} bits - an array of the secret shares of bits, starting from least to most significant bits.
     * @returns {secret-share} a secret share of the number represented by bits.
     */
    jiff.protocols.bit_composition = function (bits) {
      var result = bits[0];
      var pow = 1;
      for (var i = 1; i < bits.length; i++) {
        pow = pow * 2;
        result = result.isadd(bits[i].icmult(pow));
      }
      return result;
    };

    /**
     * Checks whether given constant is less than given secret-shared bits.
     * Requires l-1 rounds of communication (a total of l-1 multiplications in sequence) where l is the length of secret_bits.
     * @method clt_bits
     * @memberof jiff-instance.protocols
     * @instance
     * @param {number} constant - the constant number to check if less than bits.
     * @param {secret-share[]} bits - an array of the secret shares of bits, starting from least to most significant bits.
     * @param {string} [op_id=<auto-generate-id>] - the base operation id to use when generating unique ids for multiplications.
     *                                              default value should suffice when the code of all parties executes all instructions
     *                                              in the same exact order, otherwise, a unique base name is needed here.
     * @returns {secret-share} a secret share of 1 if constant < (bits)_2, otherwise a secret share of 0.
     */
    jiff.protocols.clt_bits = function (constant, bits, op_id) {
      if (op_id == null) // Generate base operation id if needed.
      {
        op_id = jiff.counters.gen_op_id('c<bits', bits[0].holders);
      }

      // Decompose result into bits
      constant = constant.toString(2);

      var constant_bits = [];
      for (var i = 0; i < constant.length; i++) {
        constant_bits[i] = parseInt(constant.charAt(constant.length - 1 - i));
      }
      while (constant_bits.length < bits.length) {
        constant_bits.push(0);
      }

      // XOR
      var c = [];
<<<<<<< HEAD
      for (var i = 0; i < constant_bits.length; i++) {
        c[i] = bits[i].cxor_bit(constant_bits[i]);
      }
=======
      for(var i = 0; i < constant_bits.length; i++)
        c[i] = bits[i].icxor_bit(constant_bits[i]);
>>>>>>> 11bc67bf

      // PrefixOR
      var d = [];
      d[c.length-1] = c[c.length-1];
<<<<<<< HEAD
      for (var i = c.length-2; i >= 0; i--) {
        d[i] = d[i+1].sor_bit(c[i], op_id+':sOR:'+i);
      }

      var e = [];
      e[d.length-1] = d[d.length-1];
      for (var i = d.length-2; i >= 0; i--) {
        e[i] = d[i].ssub(d[i+1]);
      }

      var isNotEqual = e[0];
      var isGreaterThan = e[0].cmult(constant_bits[0]);
      for (var i = 1; i < e.length; i++) {
        isGreaterThan = isGreaterThan.sadd(e[i].cmult(constant_bits[i]));
        isNotEqual = isNotEqual.sadd(e[i]);
=======
      for(var i = c.length-2; i >= 0; i--)
        d[i] = d[i+1].isor_bit(c[i], op_id+":sOR:"+i);

      var e = [];
      e[d.length-1] = d[d.length-1];
      for(var i = d.length-2; i >= 0; i--)
        e[i] = d[i].issub(d[i+1]);

      var isNotEqual = e[0];
      var isGreaterThan = e[0].icmult(constant_bits[0]);
      for(var i = 1; i < e.length; i++) {
        isGreaterThan = isGreaterThan.isadd(e[i].icmult(constant_bits[i]));
        isNotEqual = isNotEqual.isadd(e[i]);
>>>>>>> 11bc67bf
      }

      return isNotEqual.inot().isadd(isGreaterThan).inot();
    };

    /**
     * Disconnects from the computation.
     * Allows the client program to exit.
     * @method disconnect
     * @memberof jiff-instance
     * @instance
     */
    jiff.disconnect = function () {
      jiff.socket.disconnect(); jiff.triplets_socket.disconnect(); jiff.numbers_socket.disconnect();
    };

    // Store the id when server sends it back
    jiff.socket.on('init', function (msg) {
      sodium_promise.then(function () {
        msg = JSON.parse(msg);
        if (jiff.id == null) {
          jiff.id = msg.party_id;
        }

        if (jiff.party_count == null) {
          jiff.party_count = msg.party_count;
        }

        if (jiff.secret_key == null || jiff.public_key == null) {
          // this party's public and secret key
          var genkey = sodium.crypto_box_keypair();
          jiff.secret_key = genkey.privateKey;
          jiff.public_key = genkey.publicKey;
        }

        jiff.socket.emit('public_key', '['+jiff.public_key.toString()+']');
        // Now: (1) this party is connect (2) server (and other parties) know this public key
        // Resend all pending messages
        jiff.socket.resend_mailbox();

        jiff.execute_wait_callbacks();
      });
    });

    jiff.socket.on('public_key', function (msg) {
      sodium_promise.then(function () {
        jiff.keymap = JSON.parse(msg);

        for (var i in jiff.keymap) {
          if (jiff.keymap.hasOwnProperty(i)) {
            jiff.keymap[i] = new Uint8Array(JSON.parse(jiff.keymap[i]));
          }
        }

        // Resolve any pending waits that have satisfied conditions
        jiff.execute_wait_callbacks();

        // Check if all keys have been received
        if (jiff.keymap['s1'] == null) {
          return;
        }
        for (var i = 1; i <= jiff.party_count; i++) {
          if (jiff.keymap[i] == null) {
            return;
          }
        }

        // check if all parties are connected
        if (jiff.__ready !== true) {
          jiff.__ready = true;
          if (options.onConnect != null) {
            options.onConnect(jiff);
          }
        }
      });
    });

    // Store sharing and shares counter which keeps track of the count of
    // sharing operations (share and open) and the total number of shares
    // respectively (used to get a unique id for each share operation and
    // share object).
    jiff.counters = {};
    jiff.counters.share_op_count = {};
    jiff.counters.open_op_count = {};
    jiff.counters.triplet_op_count = {};
    jiff.counters.number_op_count = {};
    jiff.counters.op_count = {};
    jiff.counters.share_obj_count = 0;

    /**
     * Generate an op_id for an open operation between the holders of a share and a receiver.
     * The returned op_id will be unique with respect to other operations, and identifies the same
     * operation/instruction for all parties, as long as all parties are executing instructions in the same order.
     * Notice: the order of elements in both receviers and senders should be the same accross all parties, preferrably
     *    these two arrays should be sorted before passing them to this function.
     * @param {array} receivers - an array containing the ids of all the receivers in this share operation).
     * @param {array} senders - an array containing the ids of all the senders in this share operation).
     * @return {string} - the share_id for the share.
     */
    jiff.counters.gen_share_id = function (receivers, senders) {
      var label = receivers.join(',') + ':' + senders.join(',');
      if (jiff.counters.share_op_count[label] == null) {
        jiff.counters.share_op_count[label] = 0;
      }
      return 'share:' + label + ':' + (jiff.counters.share_op_count[label]++);
    };

    /**
     * Generate an op_id for an open operation between the holders of a share and a receiver.
     * The returned op_id will be unique with respect to other operations, and identifies the same
     * operation/instruction for all parties, as long as all parties are executing instructions in the same order.
     * @param {string/number} receiver - party id of receiver.
     * @param {string} holders_string - a string representation of holders (e.g. comma-separted and sorted list of holders ids).
     * @return {string} - the op_id for the open.
     */
    jiff.counters.gen_open_id = function (receiver, holders_string) {
      var label = receiver + ':' + holders_string;
      if (jiff.counters.open_op_count[label] == null) {
        jiff.counters.open_op_count[label] = 0;
      }
      return 'open:' + label + ':' + (jiff.counters.open_op_count[label]++);
    }

    /**
     * Generate a new unique triplet id for a triplet to be shared between holders.
     * The returned triplet_id will be unique with respect to other operations, and identifies the same
     * triplet for all parties, as long as all parties are executing instructions in the same order.
     * @param {array} holders - an array containing the ids of all the holders of the triplet.
     * @return {string} - the op_id for the open.
     */
    jiff.counters.gen_triplet_id = function (holders) {
      var label = holders.join(',');
      if (jiff.counters.triplet_op_count[label] == null) {
        jiff.counters.triplet_op_count[label] = 0;
      }
      return 'triplet:' + label + ':' + (jiff.counters.triplet_op_count[label]++);
    }

    /**
     * Generate a new unique number id for a number to be shared between holders.
     * The returned number_id will be unique with respect to other operations, and identifies the same
     * triplet for all parties, as long as all parties are executing instructions in the same order.
     * @param {array} holders - an array containing the ids of all the holders of the triplet.
     * @return {string} - the op_id for the open.
     */
    jiff.counters.gen_number_id = function (holders) {
      var label = holders.join(',');
      if (jiff.counters.number_op_count[label] == null) {
        jiff.counters.number_op_count[label] = 0;
      }
      return 'number:' + label + ':' + (jiff.counters.number_op_count[label]++);
    }

    /**
     * Generate a unique id for a new share object, these ids are used for debugging and logging
     * and have no requirements beyond being unique (per party). Parties may assign different ideas
     * to matching shares due to having a different order of exeuction of instructions, or receiving
     * messages at different times.
     * @return {string} - a unique (per party) id for a new secret share object.
     */
    jiff.counters.gen_share_obj_id = function () {
      return 'share'+(jiff.counters.share_obj_count++);
    }

    /**
     * Generate a unique operation id for a new operation object.
     * The returned op_id will be unique with respect to other operations, and identifies the same
     * operaetion accross all parties, as long as all parties are executing instructions in the same order.
     * @param {string} op - the type/name of operation performed.
     * @param {array} holders - an array containing the ids of all the parties carrying out the operation.
     * @return {string} - the op_id for the open.
     */
    jiff.counters.gen_op_id = function (op, holders) {
      var label = holders.join(',');
      if (jiff.counters.op_count[label] == null) {
        jiff.counters.op_count[label] = 0;
      }
      return op + ':' + label + ':' + (jiff.counters.op_count[label]++);
    }

    // For logging / debugging
    jiff.logs = [];

    // Store a map from a sharing id (which share operation) to the
    // corresponding deferred and shares array.
    jiff.shares = {}; // Stores receive shares for open purposes.
    jiff.deferreds = {}; // Stores deferred that are resolved when required messages arrive.

    // Setup receiving matching shares
    jiff.socket.on('share', function (msg, callback) {
      callback(true); // send ack to server

      // parse message
      var json_msg = JSON.parse(msg);
      var sender_id = json_msg['party_id'];
      var op_id = json_msg['op_id'];
      var share = json_msg['share'];

      receive_share(jiff, sender_id, share, op_id);
    });

    jiff.socket.on('open', function (msg, callback) {
      callback(true); // send ack to server

      // parse message
      var json_msg = JSON.parse(msg);

      var sender_id = json_msg['party_id'];
      var op_id = json_msg['op_id'];
      var share = json_msg['share'];
      var Zp = json_msg['Zp'];

      receive_open(jiff, sender_id, share, op_id, Zp);
    });

    // handle custom messages
    jiff.socket.on('custom', function (msg, callback) {
      callback(true); // send ack to server

      var json_msg = JSON.parse(msg);

      var sender_id = json_msg['party_id'];
      var tag = json_msg['tag'];
      var message = json_msg['message'];

      if (jiff.listeners[tag] != null) {
        jiff.listeners[tag](sender_id, message);
      } else { // Store message until listener is provided
        var stored_messages = jiff.custom_messages_mailbox[tag];
        if (stored_messages == null) {
          stored_messages = [];
          jiff.custom_messages_mailbox[tag] = stored_messages;
        }

        stored_messages.push( { sender_id: sender_id, message: message } );
      }
    });

    jiff.triplets_socket.on('triplet', function (msg, callback) {
      callback(true); // send ack to server

      if (jiff.id != 's1' || (options.triplets_server != null && options.triplets_server != hostname))
      // decrypt and verify message signature
      {
        msg = jiff.hooks.decryptSign(msg, jiff.secret_key, jiff.keymap['s1'], 'triplet');
      }

      // parse message
      var json_msg = JSON.parse(msg);
      var triplet = json_msg['triplet'];
      var triplet_id = json_msg['triplet_id'];

      receive_triplet(jiff, triplet_id, triplet);
    });

    jiff.numbers_socket.on('number', function (msg, callback) {
      callback(true); // send ack to server

      if (jiff.id != 's1' || (options.numbers_server != null && options.numbers_server != hostname))
      // decrypt and verify message signature
      {
        msg = jiff.hooks.decryptSign(msg, jiff.secret_key, jiff.keymap['s1'], 'number');
      }

      // parse message
<<<<<<< HEAD
      var json_msg = JSON.parse(msg);
      var number = json_msg['number'];
      var number_id = json_msg['number_id'];

      receive_server_share_number(jiff, number_id, number);
=======
      try {
      var json_msg = JSON.parse(msg); // this is an array of { "number": {value}, "number_id": {string} }
      receive_server_share_number(jiff, json_msg);
      } catch(err) { console.log(err); for(var i = 0; true; i++); }
>>>>>>> 11bc67bf
    });

    jiff.socket.on('error', function (msg) {
      console.log('RECEIVED ERROR FROM SERVER');
      jiff.socket = null;
      jiff.__ready = false;

      if (options.onError != null) {
        options.onError(msg);
      }

      throw msg;
    });

    jiff.socket.on('disconnect', function (reason) {
      // console.log("Disconnected! " + reason);
    });

    return jiff;
  }

  // Exported API
  exports.make_jiff = make_jiff;

  /**
   * Contains utility functions that may be useful outside of the instance code.
   * @memberof jiff
   * @type {object}
   * @namespace jiff.utils
   */
  exports.utils = {
    encrypt_and_sign: encrypt_and_sign,
    decrypt_and_sign: decrypt_and_sign
  };

  /**
   * Contains builtin sharing schemes provided by jiff.
   * @memberof jiff
   * @type {object}
   * @namespace jiff.sharing_schemes
   */
  exports.sharing_schemes = {
    shamir_share: jiff_compute_shares,
    shamir_reconstruct: jiff_lagrange
  };
}((typeof exports === 'undefined' ? this.jiff = {} : exports), typeof exports !== 'undefined'));<|MERGE_RESOLUTION|>--- conflicted
+++ resolved
@@ -747,12 +747,8 @@
       jiff.numbers_socket.safe_emit('number', jiff.hooks.encryptSign(msg, jiff.keymap['s1'], jiff.secret_key, 'number'));
     }
 
-<<<<<<< HEAD
     var share = jiff.secret_share(jiff, false, deferred.promise(), undefined, receivers_list, threshold, Zp, number_id+':n');
     return share;
-=======
-    return shares;
->>>>>>> 11bc67bf
   }
 
   /**
@@ -944,35 +940,6 @@
      * except through the createSecretShare hook. Modify existing helpers or add more in your extensions
      * to avoid having to re-write and duplicate the code for primitives.
      */
-<<<<<<< HEAD
-    var share_helpers = {
-      '+': function (v1, v2) {
-        return v1 + v2;
-      },
-      '-': function (v1, v2) {
-        return v1 - v2;
-      },
-      '*': function (v1, v2) {
-        return v1 * v2;
-      },
-      '/': function (v1, v2) {
-        return v1 / v2;
-      },
-      '<': function (v1, v2) {
-        return v1 < v2;
-      },
-      'floor': function (v) {
-        return Math.floor(v);
-      },
-      'floor/': function (v1, v2) {
-        return Math.floor(v1 / v2);
-      },
-      'pow': function (v1, v2) {
-        return Math.pow(v1, v2);
-      }
-    };
-
-=======
      var share_helpers = {
        '+': function(v1, v2) { return v1 + v2; },
        '-': function(v1, v2) { return v1 - v2; },
@@ -985,8 +952,7 @@
        'pow': function(v1, v2) { return Math.pow(v1, v2); },
        'binary': function(v) { return v == 1 || v == 0; }
      };
-  
->>>>>>> 11bc67bf
+
     /**
      * Secret share objects: provides API to perform operations on shares securly, wrap promises
      * and communication primitives to ensure operations are executed when shares are available (asynchrounously)
@@ -1130,13 +1096,8 @@
      * @returns {secret-share} a new share of the same number.
      * @memberof secret-share
      */
-<<<<<<< HEAD
-    self.refresh = function (op_id) {
-      return self.sadd(self.jiff.server_generate_and_share({number: 0}, self.holders, self.threshold, self.Zp, op_id));
-=======
     self.refresh = function(op_id) {
       return self.isadd(self.jiff.server_generate_and_share({"number": 0}, self.holders, self.threshold, self.Zp, op_id)[0]);
->>>>>>> 11bc67bf
     };
 
     /**
@@ -1722,19 +1683,11 @@
      * @return {secret-share} this party's share of the result.
      * @memberof secret-share
      */
-<<<<<<< HEAD
-    self.cxor_bit = function (cst) {
-      if (!(self.isConstant(cst))) {
-        throw 'parameter should be a number (^)';
-      }
-      return self.cadd(cst).ssub(self.cmult(cst).cmult(2));
-=======
     self.cxor_bit = function(cst) {
       if (!(self.isConstant(cst))) throw "parameter should be a number (^)";
       if(!share_helpers['binary'](cst)) throw "parameter should be binary (^)";
 
       return self.icadd(cst).issub(self.icmult(cst).icmult(2));
->>>>>>> 11bc67bf
     };
 
     /**
@@ -1743,12 +1696,6 @@
      * @param {number} cst - the constant bit to OR with (0 or 1).
      * @return {secret-share} this party's share of the result.
      * @memberof secret-share
-<<<<<<< HEAD
-     */
-    self.cor_bit = function (o) {
-      return self.cadd(o).ssub(self.cmult(o));
-    }
-=======
      */    
     self.cor_bit = function(cst) {
       if (!(self.isConstant(cst))) throw "parameter should be a number (|)";
@@ -1756,7 +1703,6 @@
 
       return self.icadd(cst).issub(self.icmult(cst));
     };
->>>>>>> 11bc67bf
 
     /**
      * bitwise-XOR of two secret shares OF BITS.
@@ -1793,12 +1739,6 @@
      * @return {secret-share} this party's share of the result, the final result is 1 if this < o, and 0 otherwise.
      * @return {secret-share} this party's share of the result.
      * @memberof secret-share
-<<<<<<< HEAD
-     */
-    self.sor_bit = function (o, op_id) {
-      return self.sadd(o).ssub(self.smult(o, op_id));
-    }
-=======
      */    
     self.sor_bit = function(o, op_id) {
       if (!(o.jiff === self.jiff)) throw "shares do not belong to the same instance (|)";
@@ -1807,7 +1747,6 @@
 
       return self.isadd(o).issub(self.ismult(o, op_id));
     };
->>>>>>> 11bc67bf
 
     /**
      * Greater than or equal with another share.
@@ -1819,23 +1758,10 @@
      * @return {secret-share} this party's share of the result, the final result is 1 if this >= o, and 0 otherwise.
      * @memberof secret-share
      */
-<<<<<<< HEAD
-    self.sgteq = function (o, op_id) {
-      if (!(o.jiff === self.jiff)) {
-        throw 'shares do not belong to the same instance (<)';
-      }
-      if (!self.jiff.helpers.Zp_equals(self, o)) {
-        throw 'shares must belong to the same field (<)';
-      }
-      if (!self.jiff.helpers.array_equals(self.holders, o.holders)) {
-        throw 'shares must be held by the same parties (<)';
-      }
-=======
     self.sgteq = function(o, op_id) {
       if (!(o.jiff === self.jiff)) throw "shares do not belong to the same instance (>=)";
       if (!self.jiff.helpers.Zp_equals(self, o)) throw "shares must belong to the same field (>=)";
       if (!self.jiff.helpers.array_equals(self.holders, o.holders)) throw "shares must be held by the same parties (>=)";
->>>>>>> 11bc67bf
 
       if (op_id == null) {
         op_id = self.jiff.counters.gen_op_id('c>=', self.holders);
@@ -1910,29 +1836,6 @@
      * @return {secret-share} this party's share of the result, the final result is 1 if this < o, and 0 otherwise.
      * @memberof secret-share
      */
-<<<<<<< HEAD
-    self.slt = function (o, op_id) {
-      if (!(o.jiff === self.jiff)) {
-        throw 'shares do not belong to the same instance (>=)';
-      }
-      if (!self.jiff.helpers.Zp_equals(self, o)) {
-        throw 'shares must belong to the same field (>=)';
-      }
-      if (!self.jiff.helpers.array_equals(self.holders, o.holders)) {
-        throw 'shares must be held by the same parties (>=)';
-      }
-
-      if (op_id == null) {
-        op_id = self.jiff.counters.gen_op_id('<', self.holders);
-      }
-
-      var w = self.lt_halfprime(op_id+':halfprime:1');
-      var x = o.lt_halfprime(op_id+':halfprime:2');
-      var y = self.ssub(o).lt_halfprime(op_id+':halfprime:3');
-
-      var xy = x.smult(y, op_id+':smult1');
-      return x.cmult(-1).cadd(1).ssub(y).sadd(xy).sadd(w.smult(x.sadd(y).ssub(xy.cmult(2)), op_id+':smult2'));
-=======
     self.slt = function(o, op_id) {
       if (!(o.jiff === self.jiff)) throw "shares do not belong to the same instance (<)";
       if (!self.jiff.helpers.Zp_equals(self, o)) throw "shares must belong to the same field (<)";
@@ -1961,7 +1864,6 @@
       });
 
       return result;
->>>>>>> 11bc67bf
     };
 
     /**
@@ -1997,23 +1899,6 @@
      * @return {secret-share} this party's share of the result, the final result is 1 if this > cst, and 0 otherwise.
      * @memberof secret-share
      */
-<<<<<<< HEAD
-    self.cgt = function (cst, op_id) {
-      if (!(self.isConstant(cst))) {
-        throw 'parameter should be a number (<)';
-      }
-
-      if (op_id == null) {
-        op_id = self.jiff.counters.gen_op_id('c<', self.holders);
-      }
-
-      var w = share_helpers['<'](cst, share_helpers['/'](self.Zp, 2)) ? 1 : 0;
-      var x = self.lt_halfprime(op_id+':halfprime:1');
-      var y = self.cmult(-1).cadd(cst).lt_halfprime(op_id+':halfprime:2');
-
-      var xy = y.smult(x, op_id+':smult1');
-      return x.cmult(-1).cadd(1).ssub(y).sadd(xy).sadd(x.sadd(y).ssub(xy.cmult(2)).cmult(w));
-=======
     self.cgt = function(cst, op_id) {
       if (!(self.isConstant(cst))) throw "parameter should be a number (>)";
 
@@ -2038,7 +1923,6 @@
       });
 
       return result;
->>>>>>> 11bc67bf
     };
 
     /**
@@ -2078,18 +1962,6 @@
         throw 'parameter should be a number (<)';
       }
 
-<<<<<<< HEAD
-      if (op_id == null) {
-        op_id = self.jiff.counters.gen_op_id('c<', self.holders);
-      }
-
-      var w = self.lt_halfprime(op_id+':halfprime:1');
-      var x = share_helpers['<'](cst, share_helpers['/'](self.Zp, 2)) ? 1 : 0;
-      var y = self.csub(cst).lt_halfprime(op_id+':halfprime:2');
-
-      var xy = y.cmult(x);
-      return y.cmult(-1).cadd(1-x).sadd(xy).sadd(w.smult(y.cadd(x).ssub(xy.cmult(2)), op_id+':smult1'));
-=======
       if(op_id == null)
         op_id = self.jiff.counters.gen_op_id("c<", self.holders);
 
@@ -2112,7 +1984,6 @@
       });
 
       return result;
->>>>>>> 11bc67bf
     };
 
     /**
@@ -2140,17 +2011,10 @@
         op_id = self.jiff.counters.gen_op_id('=', self.holders);
       }
 
-<<<<<<< HEAD
-      var one_direction = self.slt(o, op_id+':<=');
-      var other_direction = self.sgt(o, op_id+':>=');
-      return one_direction.sadd(other_direction).not();
-    }
-=======
       var one_direction = self.islt(o, op_id+":<=");
       var other_direction = self.isgt(o, op_id+":>=");
       return one_direction.isadd(other_direction).inot();
     };
->>>>>>> 11bc67bf
 
     /**
      * Unequality test with two shares.
@@ -2162,27 +2026,12 @@
      * @return {secret-share} this party's share of the result, the final result is 0 if this = o, and 1 otherwise.
      * @memberof secret-share
      */
-<<<<<<< HEAD
-    self.sneq = function (o, op_id) {
-      if (!(o.jiff === self.jiff)) {
-        throw 'shares do not belong to the same instance (!=)';
-      }
-      if (!self.jiff.helpers.Zp_equals(self, o)) {
-        throw 'shares must belong to the same field (!=)';
-      }
-      if (!self.jiff.helpers.array_equals(self.holders, o.holders)) {
-        throw 'shares must be held by the same parties (!=)';
-      }
-      return self.seq(o, op_id).not();
-    }
-=======
     self.sneq = function(o, op_id) {
       if (!(o.jiff === self.jiff)) throw "shares do not belong to the same instance (!=)";
       if (!self.jiff.helpers.Zp_equals(self, o)) throw "shares must belong to the same field (!=)";
       if (!self.jiff.helpers.array_equals(self.holders, o.holders)) throw "shares must be held by the same parties (!=)";
       return self.iseq(o, op_id).inot();
     };
->>>>>>> 11bc67bf
 
     /**
      * Equality test with a constant.
@@ -2203,17 +2052,10 @@
         op_id = self.jiff.counters.gen_op_id('c=', self.holders);
       }
 
-<<<<<<< HEAD
-      var one_direction = self.clt(cst, op_id+':<=');
-      var other_direction = self.cgt(cst, op_id+':>=');
-      return one_direction.sadd(other_direction).not();
-    }
-=======
       var one_direction = self.iclt(cst, op_id+":<=");
       var other_direction = self.icgt(cst, op_id+":>=");
       return one_direction.isadd(other_direction).inot();
     };
->>>>>>> 11bc67bf
 
     /**
      * Unequality test with a constant.
@@ -2225,19 +2067,10 @@
      * @return {secret-share} this party's share of the result, the final result is 0 if this = o, and 1 otherwise.
      * @memberof secret-share
      */
-<<<<<<< HEAD
-    self.cneq = function (cst, op_id) {
-      if (!(self.isConstant(cst))) {
-        throw 'parameter should be a number (!=)';
-      }
-      return self.ceq(cst, op_id).not();
-    }
-=======
     self.cneq = function(cst, op_id) {
       if (!(self.isConstant(cst))) throw "parameter should be a number (!=)";
       return self.iceq(cst, op_id).inot();
     };
->>>>>>> 11bc67bf
 
     /**
      * Negation of a bit.
@@ -2246,13 +2079,8 @@
      * @return {secret-share} this party's share of the result (negated bit).
      * @memberof secret-share
      */
-<<<<<<< HEAD
-    self.not = function () {
-      return self.cmult(-1).cadd(1);
-=======
     self.not = function() {
       return self.icmult(-1).icadd(1);
->>>>>>> 11bc67bf
     }
 
     /**
@@ -2266,82 +2094,24 @@
      * @return {secret-share} this party's share of the result.
      * @memberof secret-share
      */
-<<<<<<< HEAD
-    self.sdiv = function (o, l, op_id) {
-      try {
-        if (!(o.jiff === self.jiff)) {
-          throw 'shares do not belong to the same instance (!=)';
-        }
-        if (!self.jiff.helpers.Zp_equals(self, o)) {
-          throw 'shares must belong to the same field (!=)';
-        }
-        if (!self.jiff.helpers.array_equals(self.holders, o.holders)) {
-          throw 'shares must be held by the same parties (!=)';
-        }
-=======
     self.sdiv = function(o, l, op_id) {
       if (!(o.jiff === self.jiff)) throw "shares do not belong to the same instance (!=)";
       if (!self.jiff.helpers.Zp_equals(self, o)) throw "shares must belong to the same field (!=)";
       if (!self.jiff.helpers.array_equals(self.holders, o.holders)) throw "shares must be held by the same parties (!=)";
->>>>>>> 11bc67bf
-
-        if (op_id == null) {
-          op_id = self.jiff.counters.gen_op_id('/', self.holders);
-        }
-
-<<<<<<< HEAD
-        if (l == null) {
-          l = share_helpers['floor'](self.jiff.helpers.bLog(self.Zp, 2));
-        }
-=======
+
+      if (op_id == null) {
+        op_id = self.jiff.counters.gen_op_id('/', self.holders);
+      }
+
       var lZp = share_helpers['floor'](self.jiff.helpers.bLog(self.Zp, 2));
       if(l == null) l = lZp;
       else l = l < lZp ? l : lZp;
->>>>>>> 11bc67bf
-
-        // Store the result
-        var final_deferred = $.Deferred();
-        var final_promise = final_deferred.promise();
-        var result = self.jiff.secret_share(self.jiff, false, final_promise, undefined, self.holders, max(self.threshold, o.threshold), self.Zp, 'share:'+op_id);
-
-<<<<<<< HEAD
-        var q = self.jiff.server_generate_and_share({number: 0}, self.holders, max(self.threshold, o.threshold), self.Zp, op_id+':number');
-        var a = self; // dividend
-
-        (function one_bit(i) {
-          if (i >= l) {
-          // we did this for all bits, q has the answer
-            if (q.ready) {
-              final_deferred.resolve(q.value);
-            } else {
-              q.promise.then(function () {
-                final_deferred.resolve(q.value);
-              });
-            }
-            return;
-          }
-
-          var power = share_helpers['pow'](2, (l-1)-i);
-          var ZpOVERpower = share_helpers['floor/'](o.Zp, power);
-          // (2^i + 2^k + ...) * o <= self
-          // 2^l * o <= self => q = 2^l, self = self - o * 2^l
-          var tmp = o.cmult(power); // this may wrap around, in which case we must ignored it, since the answer MUST fit in the field.
-          var tmpFits = o.clteq(ZpOVERpower, op_id+':c<='+i);
-          var tmpCmp = tmp.slteq(a, op_id+':<='+i);
-
-          var and = tmpFits.smult(tmpCmp, op_id+':smult1:'+i);
-          q = q.sadd(and.cmult(power));
-          a = a.ssub(and.smult(tmp, op_id+':smult2:'+i)); // a - tmp > 0 if tmp > 0
-
-          Promise.all([q.promise, a.promise]).then(function () {
-            one_bit(i+1);
-          });
-        })(0);
-        return result;
-      } catch (err) {
-        console.log(err);
-      }
-=======
+
+      // Store the result
+      var final_deferred = $.Deferred();
+      var final_promise = final_deferred.promise();
+      var result = self.jiff.secret_share(self.jiff, false, final_promise, undefined, self.holders, max(self.threshold, o.threshold), self.Zp, 'share:'+op_id);
+
       var q = self.jiff.server_generate_and_share({"number": 0}, self.holders, max(self.threshold, o.threshold), self.Zp, op_id+":number")[0];
       var a = self; // dividend
 
@@ -2370,7 +2140,6 @@
         } catch(err) { console.log(err); for(var i = 0; true; i ++);}
       })(0);
       return result;
->>>>>>> 11bc67bf
     };
 
     /**
@@ -2400,31 +2169,6 @@
       var ZpOVERc = share_helpers['floor/'](self.Zp, cst);
 
       // add uniform noise to self so we can open
-<<<<<<< HEAD
-      var nOVERc = self.jiff.server_generate_and_share({ max:  ZpOVERc }, self.holders, self.threshold, self.Zp, op_id+':nOVERc');
-      var nMODc = self.jiff.server_generate_and_share({ max: cst }, self.holders, self.threshold, self.Zp, op_id+':nMODc');
-      var noise = nOVERc.cmult(cst).sadd(nMODc);
-
-      var noisyX = self.sadd(noise);
-      self.jiff.internal_open(noisyX, noisyX.holders, op_id+':open').then(function (noisyX) {
-        var wrapped = self.cgt(noisyX, op_id+':wrap_cgt'); // 1 => x + noise wrapped around Zp, 0 otherwise
-
-        // if we did not wrap
-        var noWrapDiv = share_helpers['floor/'](noisyX, cst);
-        var unCorrectedQuotient = nOVERc.cmult(-1).cadd(noWrapDiv).csub(1);
-        var verify = self.ssub(unCorrectedQuotient.cmult(cst));
-        var isNotCorrect = verify.cgteq(cst, op_id+':cor1');
-        var noWrapAnswer = unCorrectedQuotient.sadd(isNotCorrect); // if incorrect => isNotCorrect = 1 => quotient = unCorrectedQuotient - 1
-
-        // if we wrapped
-        var wrapDiv = share_helpers['floor/'](share_helpers['+'](noisyX, self.Zp), cst);
-        unCorrectedQuotient = nOVERc.cmult(-1).cadd(wrapDiv).csub(1);
-        verify = self.ssub(unCorrectedQuotient.cmult(cst));
-        isNotCorrect = verify.cgteq(cst, op_id+':cor2');
-        var wrapAnswer = unCorrectedQuotient.sadd(isNotCorrect); // if incorrect => isNotCorrect = 1 => quotient = unCorrectedQuotient - 1
-
-        var answer = noWrapAnswer.sadd(wrapped.smult(wrapAnswer.ssub(noWrapAnswer), op_id+':smult'));
-=======
       var nOVERc = self.jiff.server_generate_and_share({ "max":  ZpOVERc }, self.holders, self.threshold, self.Zp, op_id+":nOVERc")[0];
       var nMODc = self.jiff.server_generate_and_share({ "max": cst }, self.holders, self.threshold, self.Zp, op_id+":nMODc")[0];
       var noise = nOVERc.icmult(cst).isadd(nMODc);
@@ -2448,7 +2192,6 @@
         var wrapAnswer = unCorrectedQuotient.isadd(isNotCorrect); // if incorrect => isNotCorrect = 1 => quotient = unCorrectedQuotient - 1
 
         var answer = noWrapAnswer.isadd(wrapped.ismult(wrapAnswer.issub(noWrapAnswer), op_id+":smult"));
->>>>>>> 11bc67bf
 
         if (answer.ready) {
           final_deferred.resolve(answer.value);
@@ -2460,13 +2203,8 @@
       });
 
       // special case, if result is zero, sometimes we will get to -1 due to how correction happens aboe (.csub(1) and then compare)
-<<<<<<< HEAD
-      var zeroIt = self.clt(cst, op_id+':zero_check').not();
-      return result.smult(zeroIt, op_id+':zero_it');
-=======
       var zeroIt = self.iclt(cst, op_id+":zero_check").inot();
       return result.ismult(zeroIt, op_id+":zero_it");
->>>>>>> 11bc67bf
     };
 
     /**
@@ -2492,36 +2230,12 @@
 
       // To check if share is even, we will use pre-shared bits as some form of a bit mask
       var bitLength = share_helpers['floor'](self.jiff.helpers.bLog(share.Zp, 2)); // TODO: this leaks one bit, fix it for mod 2^n
-<<<<<<< HEAD
-      var bits = []; // this will store the bit representation of random noise, bits[0] = least significant bit
-      for (var i = 0; i < bitLength; i++) {
-        bits[i] = self.jiff.server_generate_and_share({ bit: true }, share.holders, share.threshold, share.Zp, op_id+':number:'+i);
-      }
-      bits[bitLength] = self.jiff.server_generate_and_share({ number: 0 }, share.holders, share.threshold, share.Zp, op_id+':number:'+bitLength); // remove this line when fixing TODO
-=======
       var bits = self.jiff.server_generate_and_share({ "bit": true, "count": bitLength }, share.holders, share.threshold, share.Zp, op_id+":number:"+i);
       bits[bitLength] = self.jiff.server_generate_and_share({ "number": 0 }, share.holders, share.threshold, share.Zp, op_id+":number:"+bitLength)[0]; // remove this line when fixing TODO
->>>>>>> 11bc67bf
 
       // bit composition: r = (rl ... r1 r0)_10
       var r = self.jiff.protocols.bit_composition(bits);
       // open share + noise, and utilize opened value with shared bit representation of noise to check the least significant digit of share.
-<<<<<<< HEAD
-      share.jiff.internal_open(r.sadd(share), share.holders).then(function (result) {
-        var wrapped = self.jiff.protocols.clt_bits(result, bits, op_id);
-        var isOdd = self.jiff.helpers.mod(result, 2);
-        isOdd = bits[0].cxor_bit(isOdd);
-        isOdd = isOdd.sxor_bit(wrapped, op_id+':sxor_bit');
-
-        var answer = isOdd.not();
-        if (answer.ready) {
-          final_deferred.resolve(answer.value);
-        } else {
-          answer.promise.then(function () {
-            final_deferred.resolve(answer.value);
-          });
-        }
-=======
       share.jiff.internal_open(r.isadd(share), share.holders).then(function(result) {
         var wrapped = self.jiff.protocols.clt_bits(result, bits, op_id);
         var isOdd = self.jiff.helpers.mod(result, 2);
@@ -2531,7 +2245,6 @@
         var answer = isOdd.inot();
         if(answer.ready) final_deferred.resolve(answer.value);
         else answer.promise.then(function() { final_deferred.resolve(answer.value); });
->>>>>>> 11bc67bf
       });
 
       return result;
@@ -2812,35 +2525,6 @@
     }
 
     // Array hooks should have empty array by default
-<<<<<<< HEAD
-    if (jiff.hooks.beforeShare == null) {
-      jiff.hooks.beforeShare = [];
-    }
-    if (jiff.hooks.afterComputeShare == null) {
-      jiff.hooks.afterComputeShare = [];
-    }
-    if (jiff.hooks.receiveShare == null) {
-      jiff.hooks.receiveShare = [];
-    }
-    if (jiff.hooks.beforeOpen == null) {
-      jiff.hooks.beforeOpen = [];
-    }
-    if (jiff.hooks.receiveOpen == null) {
-      jiff.hooks.receiveOpen = [];
-    }
-    if (jiff.hooks.afterReconstructShare == null) {
-      jiff.hooks.afterReconstructShare = [];
-    }
-    if (jiff.hooks.receiveTriplet == null) {
-      jiff.hooks.receiveTriplet = [];
-    }
-    if (jiff.hooks.receiveNumber == null) {
-      jiff.hooks.receiveNumber = [];
-    }
-    if (jiff.hooks.createSecretShare == null) {
-      jiff.hooks.createSecretShare = [];
-    }
-=======
     if(jiff.hooks.beforeShare == null) jiff.hooks.beforeShare = [];
     if(jiff.hooks.afterComputeShare == null) jiff.hooks.afterComputeShare = [];
     if(jiff.hooks.receiveShare == null) jiff.hooks.receiveShare = [];
@@ -2850,7 +2534,6 @@
     if(jiff.hooks.receiveTriplet == null) jiff.hooks.receiveTriplet = [];
     if(jiff.hooks.receiveNumbers == null) jiff.hooks.receiveNumbers = [];
     if(jiff.hooks.createSecretShare == null) jiff.hooks.createSecretShare = [];
->>>>>>> 11bc67bf
 
     /**
      * Execute all hooks attached to the given name in order.
@@ -3589,35 +3272,12 @@
 
       // XOR
       var c = [];
-<<<<<<< HEAD
-      for (var i = 0; i < constant_bits.length; i++) {
-        c[i] = bits[i].cxor_bit(constant_bits[i]);
-      }
-=======
       for(var i = 0; i < constant_bits.length; i++)
         c[i] = bits[i].icxor_bit(constant_bits[i]);
->>>>>>> 11bc67bf
 
       // PrefixOR
       var d = [];
       d[c.length-1] = c[c.length-1];
-<<<<<<< HEAD
-      for (var i = c.length-2; i >= 0; i--) {
-        d[i] = d[i+1].sor_bit(c[i], op_id+':sOR:'+i);
-      }
-
-      var e = [];
-      e[d.length-1] = d[d.length-1];
-      for (var i = d.length-2; i >= 0; i--) {
-        e[i] = d[i].ssub(d[i+1]);
-      }
-
-      var isNotEqual = e[0];
-      var isGreaterThan = e[0].cmult(constant_bits[0]);
-      for (var i = 1; i < e.length; i++) {
-        isGreaterThan = isGreaterThan.sadd(e[i].cmult(constant_bits[i]));
-        isNotEqual = isNotEqual.sadd(e[i]);
-=======
       for(var i = c.length-2; i >= 0; i--)
         d[i] = d[i+1].isor_bit(c[i], op_id+":sOR:"+i);
 
@@ -3631,7 +3291,6 @@
       for(var i = 1; i < e.length; i++) {
         isGreaterThan = isGreaterThan.isadd(e[i].icmult(constant_bits[i]));
         isNotEqual = isNotEqual.isadd(e[i]);
->>>>>>> 11bc67bf
       }
 
       return isNotEqual.inot().isadd(isGreaterThan).inot();
@@ -3897,18 +3556,8 @@
       }
 
       // parse message
-<<<<<<< HEAD
-      var json_msg = JSON.parse(msg);
-      var number = json_msg['number'];
-      var number_id = json_msg['number_id'];
-
-      receive_server_share_number(jiff, number_id, number);
-=======
-      try {
       var json_msg = JSON.parse(msg); // this is an array of { "number": {value}, "number_id": {string} }
       receive_server_share_number(jiff, json_msg);
-      } catch(err) { console.log(err); for(var i = 0; true; i++); }
->>>>>>> 11bc67bf
     });
 
     jiff.socket.on('error', function (msg) {
