--- conflicted
+++ resolved
@@ -221,39 +221,12 @@
         io.to(socket.id).emit('init', JSON.stringify({ party_id: party_id, party_count: party_count, establish_server_side_connections: establish_server_side_connections }));
 
         // initialize any server side computation instance
-<<<<<<< HEAD
         computation_instances_deferred[computation_id].then(function() {
           if(!computation_instances_map[computation_id].__initialized) {
             computation_instances_map[computation_id].socket.receive('init', JSON.stringify({ party_id: "s1", party_count: party_count }));
             computation_instances_map[computation_id].__initialized = true;
           }
         });
-=======
-        if(computation_instances_map[computation_id] != null && !computation_instances_map[computation_id].__initialized) {
-          computation_instances_map[computation_id].socket.receive('init', JSON.stringify({ party_id: "s1", party_count: party_count }));
-          computation_instances_map[computation_id].__initialized = true;
-        }
-
-      // if this flag is turned on, establish jiff instances server-side
-      // to enable instant connections
-      if (establish_server_side_connections) {
-          console.log("connect server side");
-
-          // calculate how many server-side clients we need
-          var server_side_clients = totalparty_map[computation_id] - client_map[computation_id]
-          
-          if (server_side_clients > 0){
-            console.log("creating " + server_side_clients + " server-side client(s)");
-            server_side_jiff_instances[computation_id] = [];
-            for (var i = 0; i < server_side_clients; i++){
-              var jiff_instance = client.make_jiff("http://localhost:8080", computation_id, {"computation_id":computation_id,"party_count":msg.party_count});
-              server_side_jiff_instances[computation_id].push(jiff_instance);
-            }
-          }
-        }
-        
-        
->>>>>>> a5b31950
       });
 
       // Receive each user's public key
