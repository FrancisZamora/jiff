{
  "name": "jiff-server",
  "version": "0.0.1",
  "description": "server side library for performing MPC in JavaScript. handles relaying shares between parties.",
  "dependencies": {
    "cryptico": "^1.0.2",
<<<<<<< HEAD
=======
    "jquery-deferred": "^0.3.1",
>>>>>>> a94b6fe3
    "socket.io": "^2.0.2"
  },
  "main": "lib/jiff-server.js",
  "directories": {
    "test": "tests",
    "examples": "apps",
    "lib": "lib",
    "doc": "docs/jsdoc"
  },
  "devDependencies": {
    "chai": "^4.1.2",
    "express": "^4.15.2",
    "jsdoc": "^3.5.5",
    "mocha": "^4.0.1"
  },
  "scripts": {
    "test": "node_modules/mocha/bin/mocha --reporter nyan tests/test.js"
  },
  "repository": {
    "type": "git",
    "url": "git+https://github.com/multiparty/jiff-server.git"
  },
  "keywords": [
    "Secure-Multiparty-Computation",
    "MPC",
    "Web-MPC"
  ],
  "author": "Kinan Dak Albab <babman@bu.edu> (http://cs-people.bu.edu/babman/)",
  "contributors": [
    {
      "name": "Rawane Issa",
      "email": "ra1issa@bu.edu",
      "url": "http://cs-people.bu.edu/ra1issa/"
    },
    {
      "name": "Andrei Lapets",
      "email": "lapets@bu.edu",
      "url": "http://cs-people.bu.edu/lapets/"
    }
  ],
  "license": "MIT",
  "bugs": {
    "url": "https://github.com/multiparty/jiff-server/issues"
  },
  "homepage": "https://github.com/multiparty/jiff-server#readme"
}<|MERGE_RESOLUTION|>--- conflicted
+++ resolved
@@ -4,10 +4,7 @@
   "description": "server side library for performing MPC in JavaScript. handles relaying shares between parties.",
   "dependencies": {
     "cryptico": "^1.0.2",
-<<<<<<< HEAD
-=======
     "jquery-deferred": "^0.3.1",
->>>>>>> a94b6fe3
     "socket.io": "^2.0.2"
   },
   "main": "lib/jiff-server.js",
