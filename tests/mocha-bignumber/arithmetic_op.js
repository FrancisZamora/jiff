--- conflicted
+++ resolved
@@ -15,7 +15,7 @@
   return x.mod(y);
 }
 
-// Operation strings to "lambdas"
+// Operation strings to 'lambdas'
 var operations = {
   '+': function (operand1, operand2) {
     return operand1.plus(operand2);
@@ -46,43 +46,30 @@
   },
   'div': function (operand1, operand2) {
     return operand1.sdiv(operand2);
-<<<<<<< HEAD
-  }
-};
 
-// Maps MPC operation to its open dual
-var dual = {add: '+', sub: '-', mult: '*', xor: '^', div: '/'};
-=======
   },
-  "%" : function (operand1, operand2) {
+  '%' : function (operand1, operand2) {
     return mod(operand1, operand2).floor();
   },
-  "mod" : function (operand1, operand2) {
+  'mod' : function (operand1, operand2) {
     return operand1.smod(operand2);
   },
 };
 
 // Maps MPC operation to its open dual
-var dual = { "add": "+", "sub": "-", "mult": "*", "xor": "^", "div": "/", "mod": "%" };
->>>>>>> 6fb42d3e
+var dual = { 'add': '+', 'sub': '-', 'mult': '*', 'xor': '^', 'div': '/', 'mod': '%' };
 
 // Entry Point
 function run_test(computation_id, operation, callback) {
   // Generate Numbers
   for (var i = 0; i < 200; i++) {
-<<<<<<< HEAD
-    if (operation === 'div') {
+    if (operation === 'div' || operation === 'mod') {
       Zp = new BigNumber(2039);
     }
     var m = operation === 'xor' ? new BigNumber(2) : Zp;
-    m = operation === 'div' ? m.minus(1) : m;
-    var o = operation === 'div' ? 1 : 0; // ensure not to divide by zero
-=======
-    if(operation == "div" || operation == "mod") Zp = new BigNumber(2039);
-    var m = operation == "xor" ? new BigNumber(2) : Zp;
-    m = (operation == "div" || operation == "mod") ? m.minus(1) : m;
-    var o = (operation == "div" || operation == "mod") ? 1 : 0; // ensure not to divide by zero
->>>>>>> 6fb42d3e
+    m = (operation === 'div' || operation === 'mod') ? m.minus(1) : m;
+    var o = (operation === 'div' || operation === 'mod') ? 1 : 0; // ensure not to divide by zero
+
     var num1 = BigNumber.random().times(Zp).floor().mod(m.plus(o));
     var num2 = BigNumber.random().times(Zp).floor().mod(m).plus(o);
     var num3 = BigNumber.random().times(Zp).floor().mod(m).plus(o);
@@ -126,13 +113,8 @@
 
   // Run every test and accumelate all the promises
   var promises = [];
-<<<<<<< HEAD
-  var length = mpc_operator === 'div' ? 10 : tests.length;
-  for (var i = 0; i < length; i++) {
-=======
-  var length = (mpc_operator == "div" || mpc_operator == "mod") ? 10 : tests.length;
+  var length = (mpc_operator === 'div' || mpc_operator === 'mod') ? 10 : tests.length;
   for(var i = 0; i < length; i++) {
->>>>>>> 6fb42d3e
     for (var j = 0; j < jiff_instances.length; j++) {
       var promise = single_test(i, jiff_instances[j], mpc_operator, open_operator);
       promises.push(promise);
@@ -162,16 +144,11 @@
   }
 
   var res;
-<<<<<<< HEAD
-  if (mpc_operator === 'div') {
+  if (operation === 'div' || operation === 'mod') {
     res = operations[mpc_operator](shares_list[0], shares_list[1]);
   } else {
     res = shares_list.reduce(operations[mpc_operator]);
   }
-=======
-  if(mpc_operator == "div" || mpc_operator == "mod") res = operations[mpc_operator](shares_list[0], shares_list[1]);
-  else res = shares_list.reduce(operations[mpc_operator]);
->>>>>>> 6fb42d3e
 
   var deferred = $.Deferred();
   res.open(function (result) {
@@ -187,16 +164,12 @@
 
   // Apply operation in the open to test
   var res;
-<<<<<<< HEAD
-  if (open_operator === '/') {
+  if (open_operator === 'div' || open_operator === 'mod') {
     res = operations[open_operator](numbers[0], numbers[1]);
   } else {
     res = numbers.reduce(operations[open_operator]);
   }
-=======
-  if(open_operator == "/" || open_operator == "%") res = operations[open_operator](numbers[0], numbers[1]);
-  else res = numbers.reduce(operations[open_operator]);
->>>>>>> 6fb42d3e
+
   res = mod(res, Zp);
 
   // Incorrect result
