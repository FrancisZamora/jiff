--- conflicted
+++ resolved
@@ -16,17 +16,13 @@
   var decimal_magnitude = new BigNumber(10).pow(decimal_digits);
 
   x = x.times(decimal_magnitude);
-<<<<<<< HEAD
   if (x.isNeg()) {
     return x.mod(y).plus(y).div(decimal_magnitude);
   }
-=======
-  if (x.isNeg()) return x.mod(y).plus(y).div(decimal_magnitude);
->>>>>>> 6fb42d3e
   return x.mod(y).div(decimal_magnitude);
 }
 
-// Operation strings to "lambdas"
+// Operation strings to 'lambdas'
 var operations = {
   '+': function (operand1, operand2) {
     return new BigNumber(operand1.plus(operand2).toFixed(decimal_digits, BigNumber.ROUND_DOWN));
@@ -63,25 +59,17 @@
   },
   'div': function (operand1, operand2) {
     return operand1.sdiv(operand2);
-<<<<<<< HEAD
+  },
+  '%' : function (operand1, operand2) {
+    return new BigNumber(mod(operand1, operand2));
+  },
+  'mod' : function (operand1, operand2) {
+    return operand1.smod(operand2);
   }
 };
 
 // Maps MPC operation to its open dual
-var dual = {add: '+', sub: '-', mult: '*', xor: '^', or: '|', div: '/'};
-=======
-  },
-  "%" : function (operand1, operand2) {
-    return new BigNumber(mod(operand1, operand2));
-  },
-  "mod" : function (operand1, operand2) {
-    return operand1.smod(operand2);
-  },
-};
-
-// Maps MPC operation to its open dual
-var dual = { "add": "+", "sub": "-", "mult": "*", "xor": "^", "or": "|", "div": "/", "mod": "%"};
->>>>>>> 6fb42d3e
+var dual = {add: '+', sub: '-', mult: '*', xor: '^', or: '|', div: '/', mod: '%'};
 
 // Entry Point
 function run_test(computation_id, operation, callback) {
@@ -159,13 +147,8 @@
 
   // Run every test and accumelate all the promises
   var promises = [];
-<<<<<<< HEAD
-  var length = mpc_operator === 'div' ? 3 : tests.length;
+  var length = (mpc_operator === 'div' || mpc_operator === 'mod') ? 3 : tests.length;
   length = mpc_operator === 'mult' ? 10 : length;
-=======
-  var length = (mpc_operator == "div" || mpc_operator == "mod") ? 3 : tests.length;
-  length = mpc_operator == "mult" ? 10 : length;
->>>>>>> 6fb42d3e
 
   (function do_test(i) {
     if (i >= length) {
@@ -207,11 +190,7 @@
     shares_list.push(shares[i]);
   }
 
-<<<<<<< HEAD
-  if (mpc_operator === 'div') {
-=======
-  if(mpc_operator == "div" || mpc_operator == "mod")
->>>>>>> 6fb42d3e
+  if(mpc_operator === 'div' || mpc_operator === 'mod') {
     res = operations[mpc_operator](shares_list[0], shares_list[1]);
   } else {
     res = shares_list.reduce(operations[mpc_operator]);
@@ -231,16 +210,11 @@
 
   // Apply operation in the open to test
   var res;
-<<<<<<< HEAD
-  if (open_operator === '/') {
+  if (open_operator === '/' || open_operator === '%') {
     res = operations[open_operator](numbers[0], numbers[1]);
   } else {
     res = numbers.reduce(operations[open_operator]);
   }
-=======
-  if(open_operator == "/" || open_operator == "%") res = operations[open_operator](numbers[0], numbers[1]);
-  else res = numbers.reduce(operations[open_operator]);
->>>>>>> 6fb42d3e
   res = mod(res, Zp);
 
   // Incorrect result
