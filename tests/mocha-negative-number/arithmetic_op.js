var jiff = require('../../lib/jiff-client.js');
var jiffNegNumber = require('../../lib/ext/jiff-client-negativenumber.js');

var jiff_instances = null;
var parties = 0;
var tests = [];
var has_failed = false;
var Zp = 2039;
function mod(x, y) { if (x < 0) return x % y + y; return x.mod(y); }

// Operation strings to "lambdas"
var operations = {
  '+': function (operand1, operand2) {
    return operand1 + operand2;
  },
  'add': function (operand1, operand2) {
    return operand1.sadd(operand2);
  },
  '-': function (operand1, operand2) {
    return operand1 - operand2;
  },
  'sub': function (operand1, operand2) {
    return operand1.ssub(operand2);
  },
  '*': function (operand1, operand2) {
    return operand1 * operand2;
  },
  'mult': function (operand1, operand2) {
    return operand1.smult(operand2);
  },
  '^': function (operand1, operand2) {
    return (operand1 === operand2) ? 0 : 1;
  },
  'xor': function (operand1, operand2) {
    return operand1.sxor_bit(operand2);
  },
  '/': function (operand1, operand2) {
    return Math.floor(operand1 / operand2);
  },
  'div': function (operand1, operand2) {
    return operand1.sdiv(operand2);
<<<<<<< HEAD
  }
};

// Maps MPC operation to its open dual
var dual = {add: '+', sub: '-', mult: '*', xor: '^', div: '/'};
=======
  },
  "%" : function (operand1, operand2) {
    return mod(operand1, operand2);
  },
  "mod" : function (operand1, operand2) {
    return operand1.smod(operand2);
  },
};

// Maps MPC operation to its open dual
var dual = { "add": "+", "sub": "-", "mult": "*", "xor": "^", "div": "/", "mod": "%"};
>>>>>>> 6fb42d3e

// Entry Point
function run_test(computation_id, operation, callback) {
  // ensure numbers wont wrap around
  var max = Zp / 3;
  if (operation === 'mult') {
    max = Math.cbrt(Zp);
<<<<<<< HEAD
  } else if (operation === 'div') {
=======
  } else if(operation == "div" || operation == "mod") {
>>>>>>> 6fb42d3e
    max = Zp;
  }

  var offset = Math.floor(max / 2);
  if (operation === 'xor') {
    max = 2;
    offset = 0;
  }

  // Generate Numbers - make sure we generate both positive and negative numbers.
  for (var i = 0; i < 200; i++) {
    tests[i] = [];

<<<<<<< HEAD
    for (var p = 0; p < 3; p++) {
      var randnum = Math.floor(Math.random() * max) - offset;
      if (p === 1 && operation === 'div' && randnum === 0) {
        randnum = 1;
      }
=======
    for(var p = 0; p < 3; p++) {
      var randnum = Math.floor(Math.random() * max) - offset;
      if(p == 1 && (operation == "div" || operation == "mod") && randnum == 0) randnum = 1;
>>>>>>> 6fb42d3e
      tests[i].push(randnum);
    }
  }

  // Assign values to global variables
  parties = tests[0].length;
  computation_id = computation_id + '';

  var counter = 0;
  var options = {party_count: parties, Zp: Zp, autoConnect: false};
  options.onConnect = function () {
    if (++counter === 2) {
      test(callback, operation);
    }
  };
  options.onError = function (error) {
    console.log(error);
    has_failed = true;
  };

  var jiff_instance1 = jiffNegNumber.make_jiff(jiff.make_jiff('http://localhost:3003', computation_id, options));
  var jiff_instance2 = jiffNegNumber.make_jiff(jiff.make_jiff('http://localhost:3003', computation_id, options));
  var jiff_instance3 = jiffNegNumber.make_jiff(jiff.make_jiff('http://localhost:3003', computation_id, options));
  jiff_instances = [jiff_instance1, jiff_instance2, jiff_instance3];
  jiff_instance1.connect();
  jiff_instance2.connect();
  jiff_instance3.connect();
}

// Run all tests after setup
function test(callback, mpc_operator) {
  var open_operator = dual[mpc_operator];

  if (!jiff_instances[0] || !jiff_instances[0].isReady()) {
    console.log('Please wait!');
    return;
  }
  has_failed = false;

  // Run every test and accumelate all the promises
  var promises = [];
<<<<<<< HEAD
  var length = mpc_operator === 'div' ? 10 : tests.length;
  for (var i = 0; i < length; i++) {
=======
  var length = (mpc_operator == "div" || mpc_operator == "mod") ? 10 : tests.length;
  for(var i = 0; i < length; i++) {
>>>>>>> 6fb42d3e
    for (var j = 0; j < jiff_instances.length; j++) {
      var promise = single_test(i, jiff_instances[j], mpc_operator, open_operator);
      promises.push(promise);
    }
  }

  // When all is done, check whether any failures were encountered
  Promise.all(promises).then(function () {
    for (var i = 0; i < jiff_instances.length; i++) {
      jiff_instances[i].disconnect();
    }
    jiff_instances = null;
    callback(!has_failed);
  });
}

// Run test case at index
function single_test(index, jiff_instance, mpc_operator, open_operator) {
  var numbers = tests[index];
  var party_index = jiff_instance.id - 1;
  var shares = jiff_instance.share(numbers[party_index]);
  var res;

  // Apply operation on shares
  var shares_list = [];
  for (var i = 1; i <= parties; i++) {
    shares_list.push(shares[i]);
  }

<<<<<<< HEAD
  if (mpc_operator === 'div') {
=======
  if(mpc_operator == "div" ||  mpc_operator == "mod")
>>>>>>> 6fb42d3e
    res = operations[mpc_operator](shares_list[0], shares_list[1]);
  } else {
    res = shares_list.reduce(operations[mpc_operator]);
  }

  var deferred = $.Deferred();
  res.open(function (result) {
    test_output(index, result, open_operator);
    deferred.resolve();
  }, error);
  return deferred.promise();
}

// Determine if the output is correct
function test_output(index, result, open_operator) {
  var numbers = tests[index];

  // Apply operation in the open to test
  var res;
  if (open_operator === '/') {
    res = operations[open_operator](numbers[0], numbers[1]);
  } else {
    res = numbers.reduce(operations[open_operator]);
  }

  // Incorrect result
  if (!(res === result)) {
    has_failed = true;
    console.log(numbers.join(open_operator) + ' = ' + res + ' != ' + result);
  }
}

// Register Communication Error
function error() {
  has_failed = true;
  console.log('Communication error');
}

// Export API
module.exports = {
  run_test: run_test
};<|MERGE_RESOLUTION|>--- conflicted
+++ resolved
@@ -8,7 +8,7 @@
 var Zp = 2039;
 function mod(x, y) { if (x < 0) return x % y + y; return x.mod(y); }
 
-// Operation strings to "lambdas"
+// Operation strings to 'lambdas'
 var operations = {
   '+': function (operand1, operand2) {
     return operand1 + operand2;
@@ -39,25 +39,17 @@
   },
   'div': function (operand1, operand2) {
     return operand1.sdiv(operand2);
-<<<<<<< HEAD
+  },
+  '%' : function (operand1, operand2) {
+    return new BigNumber(mod(operand1, operand2));
+  },
+  'mod' : function (operand1, operand2) {
+    return operand1.smod(operand2);
   }
 };
 
 // Maps MPC operation to its open dual
-var dual = {add: '+', sub: '-', mult: '*', xor: '^', div: '/'};
-=======
-  },
-  "%" : function (operand1, operand2) {
-    return mod(operand1, operand2);
-  },
-  "mod" : function (operand1, operand2) {
-    return operand1.smod(operand2);
-  },
-};
-
-// Maps MPC operation to its open dual
-var dual = { "add": "+", "sub": "-", "mult": "*", "xor": "^", "div": "/", "mod": "%"};
->>>>>>> 6fb42d3e
+var dual = {add: '+', sub: '-', mult: '*', xor: '^', or: '|', div: '/', mod: '%'};
 
 // Entry Point
 function run_test(computation_id, operation, callback) {
@@ -65,11 +57,7 @@
   var max = Zp / 3;
   if (operation === 'mult') {
     max = Math.cbrt(Zp);
-<<<<<<< HEAD
-  } else if (operation === 'div') {
-=======
-  } else if(operation == "div" || operation == "mod") {
->>>>>>> 6fb42d3e
+  } else if(operation === 'div' || operation === 'mod') {
     max = Zp;
   }
 
@@ -83,17 +71,12 @@
   for (var i = 0; i < 200; i++) {
     tests[i] = [];
 
-<<<<<<< HEAD
     for (var p = 0; p < 3; p++) {
       var randnum = Math.floor(Math.random() * max) - offset;
-      if (p === 1 && operation === 'div' && randnum === 0) {
+      if (p === 1 && (operation === 'div' || operation === 'mod') && randnum === 0) {
         randnum = 1;
       }
-=======
-    for(var p = 0; p < 3; p++) {
-      var randnum = Math.floor(Math.random() * max) - offset;
-      if(p == 1 && (operation == "div" || operation == "mod") && randnum == 0) randnum = 1;
->>>>>>> 6fb42d3e
+
       tests[i].push(randnum);
     }
   }
@@ -135,13 +118,8 @@
 
   // Run every test and accumelate all the promises
   var promises = [];
-<<<<<<< HEAD
-  var length = mpc_operator === 'div' ? 10 : tests.length;
+  var length = (mpc_operator === 'div' || mpc_operator === 'mod') ? 10 : tests.length;
   for (var i = 0; i < length; i++) {
-=======
-  var length = (mpc_operator == "div" || mpc_operator == "mod") ? 10 : tests.length;
-  for(var i = 0; i < length; i++) {
->>>>>>> 6fb42d3e
     for (var j = 0; j < jiff_instances.length; j++) {
       var promise = single_test(i, jiff_instances[j], mpc_operator, open_operator);
       promises.push(promise);
@@ -171,11 +149,7 @@
     shares_list.push(shares[i]);
   }
 
-<<<<<<< HEAD
-  if (mpc_operator === 'div') {
-=======
-  if(mpc_operator == "div" ||  mpc_operator == "mod")
->>>>>>> 6fb42d3e
+  if (mpc_operator === 'div' || mpc_operator === 'mod') {
     res = operations[mpc_operator](shares_list[0], shares_list[1]);
   } else {
     res = shares_list.reduce(operations[mpc_operator]);
