/* global describe it */
// Chai
var assert = require('chai').assert;

// Require test cases for every operation
var arithmetic_op = require('./arithmetic_op.js');
var constant_arithmetic_op = require('./constant_arithmetic_op.js');
var comparison = require('./comparison.js');
var constant_comparison = require('./constant_comparison.js');
var share = require('./share.js');


// Callback to run after each test is done
function callback(done) {
  return function (result) {
    assert.equal(result, true);
    done();
  };
}

// Perform Tests
describe('MPC Operations', function () {
  this.timeout(0); // Remove timeout
  var i = 2;

  describe('Primitives', function () {
    it('Sharing', function (done) {
      share.run_test(i++, callback(done));
    });
  });

  describe('Arithmetic Operations', function () {
    //+
    it('Addition', function (done) {
      arithmetic_op.run_test(i++, 'add', callback(done));
    });
    // -
    it('Subtraction', function (done) {
      arithmetic_op.run_test(i++, 'sub', callback(done));
    });
    // *
    it('Multiplication', function (done) {
      arithmetic_op.run_test(i++, 'mult', callback(done));
    });
    // ^
    it('Bitwise XOR', function (done) {
      arithmetic_op.run_test(i++, 'xor', callback(done));
    });
    // /
    it('Integer Division', function (done) {
      arithmetic_op.run_test(i++, 'div', callback(done));
    });
<<<<<<< HEAD
    it("Modulus", function(done) {
      arithmetic_op.run_test(i++, "mod", callback(done));
    });
=======
    /*
    it('Modulo', function (done) {
      arithmetic_op.run_test(i++, 'mod', callback(done));
    });
    */
>>>>>>> d1302992
  });

  describe('Constant Arithmetic Operations', function () {
    // constant +
    it('Constant Addition', function (done) {
      constant_arithmetic_op.run_test(i++, 'add_cst', callback(done));
    });
    // constant -
    it('Constant Subtraction', function (done) {
      constant_arithmetic_op.run_test(i++, 'sub_cst', callback(done));
    });
    // constant *
    it('Constant Multiplication', function (done) {
      constant_arithmetic_op.run_test(i++, 'mult_cst', callback(done));
    });
    // constant ^
    it('Constant Bitwise XOR', function (done) {
      constant_arithmetic_op.run_test(i++, 'xor_cst', callback(done));
    });
    // /
    it('Constant Integer Divison', function (done) {
      constant_arithmetic_op.run_test(i++, 'div_cst', callback(done));
    });
  });

  describe('Comparison', function () {
    // <
    it('Less than', function (done) {
      comparison.run_test(i++, 'less', callback(done));
    });

    // <=
    it('Less than or Equal', function (done) {
      comparison.run_test(i++, 'less_or_equal', callback(done));
    });

    // >
    it('Greater than', function (done) {
      comparison.run_test(i++, 'greater', callback(done));
    });

    // >=
    it('Greater than or Equal', function (done) {
      comparison.run_test(i++, 'greater_or_equal', callback(done));
    });

    // ==
    it('Equal', function (done) {
      comparison.run_test(i++, 'eq', callback(done));
    });

    // !=
    it('Not Equal', function (done) {
      comparison.run_test(i++, 'neq', callback(done));
    });
  });

  describe('Constant Comparison', function () {
    // <
    it('Less than', function (done) {
      constant_comparison.run_test(i++, 'less_cst', callback(done));
    });

    // <=
    it('Less than or Equal', function (done) {
      constant_comparison.run_test(i++, 'less_or_equal_cst', callback(done));
    });

    // >
    it('Greater than', function (done) {
      constant_comparison.run_test(i++, 'greater_cst', callback(done));
    });

    // >=
    it('Greater than or Equal', function (done) {
      constant_comparison.run_test(i++, 'greater_or_equal_cst', callback(done));
    });

    // ==
    it('Equal', function (done) {
      constant_comparison.run_test(i++, 'eq_cst', callback(done));
    });

    // !=
    it('Not Equal', function (done) {
      constant_comparison.run_test(i++, 'neq_cst', callback(done));
    });
  });
});<|MERGE_RESOLUTION|>--- conflicted
+++ resolved
@@ -50,17 +50,9 @@
     it('Integer Division', function (done) {
       arithmetic_op.run_test(i++, 'div', callback(done));
     });
-<<<<<<< HEAD
     it("Modulus", function(done) {
       arithmetic_op.run_test(i++, "mod", callback(done));
     });
-=======
-    /*
-    it('Modulo', function (done) {
-      arithmetic_op.run_test(i++, 'mod', callback(done));
-    });
-    */
->>>>>>> d1302992
   });
 
   describe('Constant Arithmetic Operations', function () {
