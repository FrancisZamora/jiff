/* global describe it */
// Chai
var assert = require('chai').assert;

// Require test cases for every operation
var arithmetic_op = require('./arithmetic_op.js');
var constant_arithmetic_op = require('./constant_arithmetic_op.js');
var comparison = require('./comparison.js');
var constant_comparison = require('./constant_comparison.js');
var share = require('./share.js');


// Callback to run after each test is done
function callback(done) {
  return function (result) {
    assert.equal(result, true);
    done();
  };
}

// Perform Tests
describe('MPC Operations', function () {
  this.timeout(0); // Remove timeout
  var i = 2;

  describe('Primitives', function () {
    it('Sharing', function (done) {
      share.run_test(i++, callback(done));
    });
  });

<<<<<<< HEAD

  describe('Arithmetic Operations', function () {
=======
  describe("Arithmetic Operations", function() {
>>>>>>> d5c01097
    //+
    it('Addition', function (done) {
      arithmetic_op.run_test(i++, 'add', callback(done));
    });
    // -
    it('Subtraction', function (done) {
      arithmetic_op.run_test(i++, 'sub', callback(done));
    });
    // *
    it('Multiplication', function (done) {
      arithmetic_op.run_test(i++, 'mult', callback(done));
    });
    // ^
    it('Bitwise XOR', function (done) {
      arithmetic_op.run_test(i++, 'xor', callback(done));
    });
    // /
    it('Integer Division', function (done) {
      arithmetic_op.run_test(i++, 'div', callback(done));
    });
  });

  describe('Constant Arithmetic Operations', function () {
    // constant +
    it('Constant Addition', function (done) {
      constant_arithmetic_op.run_test(i++, 'add_cst', callback(done));
    });
    // constant -
    it('Constant Subtraction', function (done) {
      constant_arithmetic_op.run_test(i++, 'sub_cst', callback(done));
    });
    // constant *
    it('Constant Multiplication', function (done) {
      constant_arithmetic_op.run_test(i++, 'mult_cst', callback(done));
    });
    // constant ^
    it('Constant Bitwise XOR', function (done) {
      constant_arithmetic_op.run_test(i++, 'xor_cst', callback(done));
    });
    // /
    it('Constant Integer Divison', function (done) {
      constant_arithmetic_op.run_test(i++, 'div_cst', callback(done));
    });
  });

<<<<<<< HEAD

  describe('Comparison', function () {
=======
  describe("Comparison", function() {
>>>>>>> d5c01097
    // <
    it('Less than', function (done) {
      comparison.run_test(i++, 'less', callback(done));
    });

    // <=
    it('Less than or Equal', function (done) {
      comparison.run_test(i++, 'less_or_equal', callback(done));
    });

    // >
    it('Greater than', function (done) {
      comparison.run_test(i++, 'greater', callback(done));
    });

    // >=
    it('Greater than or Equal', function (done) {
      comparison.run_test(i++, 'greater_or_equal', callback(done));
    });

    // ==
    it('Equal', function (done) {
      comparison.run_test(i++, 'eq', callback(done));
    });

    // !=
    it('Not Equal', function (done) {
      comparison.run_test(i++, 'neq', callback(done));
    });
  });

  describe('Constant Comparison', function () {
    // <
    it('Less than', function (done) {
      constant_comparison.run_test(i++, 'less_cst', callback(done));
    });

    // <=
    it('Less than or Equal', function (done) {
      constant_comparison.run_test(i++, 'less_or_equal_cst', callback(done));
    });

    // >
    it('Greater than', function (done) {
      constant_comparison.run_test(i++, 'greater_cst', callback(done));
    });

    // >=
    it('Greater than or Equal', function (done) {
      constant_comparison.run_test(i++, 'greater_or_equal_cst', callback(done));
    });

    // ==
    it('Equal', function (done) {
      constant_comparison.run_test(i++, 'eq_cst', callback(done));
    });

    // !=
    it('Not Equal', function (done) {
      constant_comparison.run_test(i++, 'neq_cst', callback(done));
    });
  });
});<|MERGE_RESOLUTION|>--- conflicted
+++ resolved
@@ -29,12 +29,7 @@
     });
   });
 
-<<<<<<< HEAD
-
   describe('Arithmetic Operations', function () {
-=======
-  describe("Arithmetic Operations", function() {
->>>>>>> d5c01097
     //+
     it('Addition', function (done) {
       arithmetic_op.run_test(i++, 'add', callback(done));
@@ -80,12 +75,7 @@
     });
   });
 
-<<<<<<< HEAD
-
   describe('Comparison', function () {
-=======
-  describe("Comparison", function() {
->>>>>>> d5c01097
     // <
     it('Less than', function (done) {
       comparison.run_test(i++, 'less', callback(done));
