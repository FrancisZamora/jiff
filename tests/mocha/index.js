// Chai
var expect = require("chai").expect;
var assert = require("chai").assert;

// Require test cases for every operation
var arithmetic_op = require("./arithmetic_op.js");
var constant_arithmetic_op = require("./constant_arithmetic_op.js");
var comparison = require("./comparison.js");
var constant_comparison = require("./constant_comparison.js");
var share = require("./share.js");


// Callback to run after each test is done
function callback(done) {
  return function(result) {
    assert.equal(result, true);
    done();
  };
}

// Perform Tests

describe("MPC Operations", function() {
  this.timeout(0); // Remove timeout
  var i = 2;

  describe("Primitives", function() {
    it("Sharing", function(done) {
      share.run_test(i++, callback(done));
    });
  });

  describe("Arithmetic Operations", function() {
    //+
    it("Addition", function(done) {
      arithmetic_op.run_test(i++, "add", callback(done));
    });
    // -
    it("Subtraction", function(done) {
      arithmetic_op.run_test(i++, "sub", callback(done));
    });
    // *
    it("Mutliplication", function(done) {
      arithmetic_op.run_test(i++, "mult", callback(done));
    });

    // *
    it("Mutliplication_BGW", function(done) {
      arithmetic_op.run_test(i++, "mult_bgw", callback(done));
    });

    // ^
    it("Bitwise XOR", function(done) {
      arithmetic_op.run_test(i++, "xor", callback(done));
    });
<<<<<<< HEAD

    // /
=======
    // / 
>>>>>>> 7e483103
    it("Integer Divison", function(done) {
      arithmetic_op.run_test(i++, "div", callback(done));
    });
  });

  describe("Constant Arithmetic Operations", function() {
    // constant +
    it("Constant Addition", function(done) {
      constant_arithmetic_op.run_test(i++, "add_cst", callback(done));
    });
    // constant -
    it("Constant Subtraction", function(done) {
      constant_arithmetic_op.run_test(i++, "sub_cst", callback(done));
    });
    // constant *
    it("Constant Mutliplication", function(done) {
      constant_arithmetic_op.run_test(i++, "mult_cst", callback(done));
    });
    // constant ^
    it("Constant Bitwise XOR", function(done) {
      constant_arithmetic_op.run_test(i++, "xor_cst", callback(done));
    });
    // /
    it("Constant Integer Divison", function(done) {
      constant_arithmetic_op.run_test(i++, "div_cst", callback(done));
    });
  });
<<<<<<< HEAD


=======
  
>>>>>>> 7e483103
  describe("Comparison", function() {
    // <
    it("Less than", function(done) {
      comparison.run_test(i++, "less", callback(done));
    });
    // <=
    it("Less than or Equal", function(done) {
      comparison.run_test(i++, "less_or_equal", callback(done));
    });
    // >
    it("Greater than", function(done) {
      comparison.run_test(i++, "greater", callback(done));
    });
    // >=
    it("Greater than or Equal", function(done) {
      comparison.run_test(i++, "greater_or_equal", callback(done));
    });
    // ==
    it("Equal", function(done) {
      comparison.run_test(i++, "eq", callback(done));
    });
    // !=
    it("Not Equal", function(done) {
      comparison.run_test(i++, "neq", callback(done));
    });
  });

  describe("Constant Comparison", function() {
    // <
    it("Less than", function(done) {
      constant_comparison.run_test(i++, "less_cst", callback(done));
    });
    // <=
    it("Less than or Equal", function(done) {
      constant_comparison.run_test(i++, "less_or_equal_cst", callback(done));
    });
    // >
    it("Greater than", function(done) {
      constant_comparison.run_test(i++, "greater_cst", callback(done));
    });
    // >=
    it("Greater than or Equal", function(done) {
      constant_comparison.run_test(i++, "greater_or_equal_cst", callback(done));
    });
    // ==
    it("Equal", function(done) {
      constant_comparison.run_test(i++, "eq_cst", callback(done));
    });
    // !=
    it("Not Equal", function(done) {
      constant_comparison.run_test(i++, "neq_cst", callback(done));
    });
  });
});<|MERGE_RESOLUTION|>--- conflicted
+++ resolved
@@ -43,22 +43,15 @@
     it("Mutliplication", function(done) {
       arithmetic_op.run_test(i++, "mult", callback(done));
     });
-
     // *
-    it("Mutliplication_BGW", function(done) {
-      arithmetic_op.run_test(i++, "mult_bgw", callback(done));
-    });
-
+    //it("Mutliplication_BGW", function(done) {
+    //  arithmetic_op.run_test(i++, "mult_bgw", callback(done));
+    //});
     // ^
     it("Bitwise XOR", function(done) {
       arithmetic_op.run_test(i++, "xor", callback(done));
     });
-<<<<<<< HEAD
-
-    // /
-=======
     // / 
->>>>>>> 7e483103
     it("Integer Divison", function(done) {
       arithmetic_op.run_test(i++, "div", callback(done));
     });
@@ -86,12 +79,7 @@
       constant_arithmetic_op.run_test(i++, "div_cst", callback(done));
     });
   });
-<<<<<<< HEAD
 
-
-=======
-  
->>>>>>> 7e483103
   describe("Comparison", function() {
     // <
     it("Less than", function(done) {
